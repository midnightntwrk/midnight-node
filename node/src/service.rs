// This file is part of midnight-node.
// Copyright (C) 2025 Midnight Foundation
// SPDX-License-Identifier: Apache-2.0
// Licensed under the Apache License, Version 2.0 (the "License");
// You may not use this file except in compliance with the License.
// You may obtain a copy of the License at
// http://www.apache.org/licenses/LICENSE-2.0
// Unless required by applicable law or agreed to in writing, software
// distributed under the License is distributed on an "AS IS" BASIS,
// WITHOUT WARRANTIES OR CONDITIONS OF ANY KIND, either express or implied.
// See the License for the specific language governing permissions and
// limitations under the License.

//! Service and ServiceFactory implementation. Specialized wrapper over substrate service.

use crate::{
	extensions::ExtensionsFactory,
	inherent_data::{CreateInherentDataConfig, ProposalCIDP, VerifierCIDP},
	main_chain_follower::DataSources,
	rpc::{BeefyDeps, GrandpaDeps},
};
use futures::FutureExt;
use midnight_node_runtime::storage::child::StateVersion;
use midnight_node_runtime::{self, RuntimeApi, opaque::Block};
use midnight_primitives_ledger::{LedgerMetrics, LedgerStorage};
use parity_scale_codec::{Decode, Encode};
use partner_chains_db_sync_data_sources::McFollowerMetrics;
use partner_chains_db_sync_data_sources::register_metrics_warn_errors;
use sc_client_api::{Backend, BlockImportOperation, ExecutorProvider};
use sc_consensus_aura::{ImportQueueParams, SlotProportion, StartAuraParams};
use sc_consensus_grandpa::SharedVoterState;
use sc_consensus_slots::BackoffAuthoringOnFinalizedHeadLagging;
use sc_executor::RuntimeVersionOf;
use sc_partner_chains_consensus_aura::import_queue as partner_chains_aura_import_queue;
use sc_service::{
	BuildGenesisBlock, Configuration, TaskManager, WarpSyncConfig, error::Error as ServiceError,
	resolve_state_version_from_wasm,
};
use sc_telemetry::{Telemetry, TelemetryWorker};
use sc_transaction_pool_api::OffchainTransactionPoolFactory;
use sidechain_domain::mainchain_epoch::MainchainEpochConfig;
use sidechain_mc_hash::McHashInherentDigest;
use sp_consensus_aura::sr25519::AuthorityPair as AuraPair;
use sp_consensus_beefy::ecdsa_crypto::AuthorityId as BeefyId;

use mmr_gadget::MmrGadget;
use sc_rpc::SubscriptionTaskExecutor;
use sp_core::storage::Storage;
use sp_partner_chains_consensus_aura::block_proposal::PartnerChainsProposerFactory;
use sp_runtime::{
	BuildStorage,
	traits::{Block as BlockT, Hash as HashT, HashingFor, Header as HeaderT, Zero},
};
use sp_runtime::{Digest, DigestItem};
use std::{
	marker::PhantomData,
	sync::{Arc, Mutex},
	time::Duration,
};
use time_source::SystemTimeSource;

pub struct StorageInit {
	pub genesis_state: Vec<u8>,
	pub cache_size: usize,
}

pub struct GenesisBlockBuilder<Block: BlockT, B, E> {
	genesis_storage: Storage,
	commit_genesis_state: bool,
	backend: Arc<B>,
	executor: E,
	genesis_extrinsics: Vec<Vec<u8>>,
	_phantom: PhantomData<Block>,
}

impl<Block: BlockT, B: Backend<Block>, E: RuntimeVersionOf> GenesisBlockBuilder<Block, B, E> {
	/// Constructs a new instance of [`GenesisBlockBuilder`].
	pub fn new(
		build_genesis_storage: &dyn BuildStorage,
		commit_genesis_state: bool,
		backend: Arc<B>,
		executor: E,
		genesis_extrinsics: Vec<Vec<u8>>,
	) -> sp_blockchain::Result<Self> {
		let genesis_storage =
			build_genesis_storage.build_storage().map_err(sp_blockchain::Error::Storage)?;
		Ok(Self {
			genesis_storage,
			commit_genesis_state,
			backend,
			executor,
			genesis_extrinsics,
			_phantom: PhantomData::<Block>,
		})
	}
}

impl<Block: BlockT, B: Backend<Block>, E: RuntimeVersionOf> BuildGenesisBlock<Block>
	for GenesisBlockBuilder<Block, B, E>
{
	type BlockImportOperation = <B as Backend<Block>>::BlockImportOperation;

	fn build_genesis_block(self) -> sp_blockchain::Result<(Block, Self::BlockImportOperation)> {
		let Self {
			genesis_storage,
			commit_genesis_state,
			backend,
			executor,
			genesis_extrinsics,
			_phantom,
		} = self;

		let mut extrinsics = Vec::new();
		for ext_bytes in genesis_extrinsics {
			let extrinsic = <<Block as BlockT>::Extrinsic>::decode(&mut &ext_bytes[..])
				.map_err(|e| sp_blockchain::Error::Application(Box::new(e)))?;
			extrinsics.push(extrinsic);
		}

		let genesis_state_version =
			resolve_state_version_from_wasm::<_, HashingFor<Block>>(&genesis_storage, &executor)?;
		let mut op = backend.begin_operation()?;
		let state_root =
			op.set_genesis_state(genesis_storage, commit_genesis_state, genesis_state_version)?;
		let genesis_block =
			construct_genesis_block::<Block>(state_root, genesis_state_version, extrinsics);

		Ok((genesis_block, op))
	}
}

/// Construct genesis block.
pub fn construct_genesis_block<Block: BlockT>(
	state_root: Block::Hash,
	state_version: StateVersion,
	extrinsics: Vec<<Block as BlockT>::Extrinsic>,
) -> Block {
	let extrinsics_root =
		<<<Block as BlockT>::Header as HeaderT>::Hashing as HashT>::ordered_trie_root(
			extrinsics.iter().map(Encode::encode).collect(),
			state_version,
		);

	let block_digest = Digest {
		logs: vec![DigestItem::Consensus(
			midnight_node_runtime::VERSION_ID,
			midnight_node_runtime::VERSION.spec_version.encode(),
		)],
	};

	Block::new(
		<<Block as BlockT>::Header as HeaderT>::new(
			Zero::zero(),
			extrinsics_root,
			state_root,
			Default::default(),
			block_digest,
		),
		extrinsics,
	)
}

/// Only enable the benchmarking host functions when we actually want to benchmark.
#[cfg(feature = "runtime-benchmarks")]
pub type HostFunctions = (
	sp_io::SubstrateHostFunctions,
	frame_benchmarking::benchmarking::HostFunctions,
	midnight_node_ledger::host_api::ledger_bridge::HostFunctions,
	midnight_node_ledger::host_api::ledger_bridge_hf::HostFunctions,
);
/// Otherwise we only use the default Substrate host functions.
#[cfg(not(feature = "runtime-benchmarks"))]
pub type HostFunctions = (
	sp_io::SubstrateHostFunctions,
	midnight_node_ledger::host_api::ledger_bridge::HostFunctions,
	midnight_node_ledger::host_api::ledger_bridge_hf::HostFunctions,
);

/// A specialized `WasmExecutor` intended to use across the substrate node. It provides all the
/// required `HostFunctions`.
pub type RuntimeExecutor = sc_executor::WasmExecutor<HostFunctions>;

pub(crate) type FullClient = sc_service::TFullClient<Block, RuntimeApi, RuntimeExecutor>;
type FullBackend = sc_service::TFullBackend<Block>;
type FullSelectChain = sc_consensus::LongestChain<FullBackend, Block>;

/// The minimum period of blocks on which justifications will be
/// imported and generated.
const GRANDPA_JUSTIFICATION_PERIOD: u32 = 512;

type MidnightService = sc_service::PartialComponents<
	FullClient,
	FullBackend,
	FullSelectChain,
	sc_consensus::DefaultImportQueue<Block>,
	sc_transaction_pool::TransactionPoolWrapper<Block, FullClient>,
	(
		sc_consensus_grandpa::GrandpaBlockImport<FullBackend, Block, FullClient, FullSelectChain>,
		sc_consensus_grandpa::LinkHalf<Block, FullClient, FullSelectChain>,
		sc_consensus_beefy::BeefyVoterLinks<Block, BeefyId>,
		sc_consensus_beefy::BeefyRPCLinks<Block, BeefyId>,
		Option<Telemetry>,
		DataSources,
		Option<McFollowerMetrics>,
	),
>;

#[allow(clippy::result_large_err)]
pub fn new_partial(
	config: &Configuration,
	epoch_config: MainchainEpochConfig,
	data_sources: DataSources,
	storage_config: StorageInit,
) -> Result<MidnightService, ServiceError> {
	let _mc_follower_metrics = register_metrics_warn_errors(config.prometheus_registry());

	// Init Ledger DB
	let parity_db_path = config.base_path.path().join("ledger_storage");
	midnight_node_ledger::init_storage_paritydb(
		&parity_db_path,
		&storage_config.genesis_state,
		storage_config.cache_size,
	);

	let telemetry = config
		.telemetry_endpoints
		.clone()
		.filter(|x| !x.is_empty())
		.map(|endpoints| -> Result<_, sc_telemetry::Error> {
			let worker = TelemetryWorker::new(16)?;
			let telemetry = worker.handle().new_telemetry(endpoints);
			Ok((worker, telemetry))
		})
		.transpose()?;

	let executor = sc_service::new_wasm_executor(&config.executor);
	let backend = sc_service::new_db_backend(config.db_config())?;

	let genesis_extrinsics: Result<Vec<Vec<u8>>, ServiceError> = config
		.chain_spec
		.properties()
		.get("genesis_extrinsics")
		.ok_or(ServiceError::Other("missing genesis extrinsics in chain spec".into()))?
		.as_array()
		.ok_or(ServiceError::Other("genesis_extrinsics is not a vec".into()))?
		.iter()
		.map(|v| {
			v.as_str()
				.ok_or(ServiceError::Other(format!("extrinsic not a string: {v:?}")))
				.map(|v| v.to_string())
		})
		.take_while(Result::is_ok)
		.map(|v| {
			let s = v.unwrap();
			hex::decode(&s).map_err(|e| {
				ServiceError::Other(format!("error decoding extrinsic as hex: {s:?}. Error: {e}"))
			})
		})
		.collect();

	let genesis_block_builder = GenesisBlockBuilder::<Block, _, _>::new(
		config.chain_spec.as_storage_builder(),
		true,
		backend.clone(),
		executor.clone(),
		genesis_extrinsics?,
	)
	.unwrap();

	let (client, backend, keystore_container, task_manager) =
		sc_service::new_full_parts_with_genesis_builder::<
			Block,
			RuntimeApi,
			_,
			GenesisBlockBuilder<Block, FullBackend, RuntimeExecutor>,
		>(
			config,
			telemetry.as_ref().map(|(_, telemetry)| telemetry.handle()),
			executor,
			backend,
			genesis_block_builder,
			false,
		)?;
	let client = Arc::new(client);

	// Register Prometheus Ledger Metrics
	let ledger_metrics =
		config
			.prometheus_registry()
			.map(LedgerMetrics::register)
			.and_then(|result| match result {
				Ok(metrics) => {
					log::debug!(target: "prometheus", "Registered Ledger metrics");
					Some(metrics)
				},
				Err(_err) => {
					log::error!(target: "prometheus", "Failed to register Ledger metrics");
					None
				},
			});

	let ledger_storage = LedgerStorage::new(parity_db_path, storage_config.cache_size);

	client
		.execution_extensions()
		.set_extensions_factory(ExtensionsFactory::<Block>::new(
			Arc::new(Mutex::new(ledger_metrics)),
			ledger_storage,
		));

	let telemetry = telemetry.map(|(worker, telemetry)| {
		task_manager.spawn_handle().spawn("telemetry", None, worker.run());
		telemetry
	});

	let select_chain = sc_consensus::LongestChain::new(backend.clone());

	let transaction_pool = sc_transaction_pool::Builder::new(
		task_manager.spawn_essential_handle(),
		client.clone(),
		config.role.is_authority().into(),
	)
	.with_options(config.transaction_pool.clone())
	.with_prometheus(config.prometheus_registry())
	.build();

	let (grandpa_block_import, grandpa_link) = sc_consensus_grandpa::block_import(
		client.clone(),
		GRANDPA_JUSTIFICATION_PERIOD,
		&client,
		select_chain.clone(),
		telemetry.as_ref().map(|x| x.handle()),
	)?;

	let (_, beefy_voter_links, beefy_rpc_links) = sc_consensus_beefy::beefy_block_import_and_links(
		grandpa_block_import.clone(),
		backend.clone(),
		client.clone(),
		config.prometheus_registry().cloned(),
	);

	let sc_slot_config = sidechain_slots::runtime_api_client::slot_config(&*client)
		.map_err(sp_blockchain::Error::from)?;

	let mc_follower_metrics = register_metrics_warn_errors(config.prometheus_registry());

	let time_source = Arc::new(SystemTimeSource);
	let inherent_config = CreateInherentDataConfig::new(epoch_config, sc_slot_config, time_source);

	let import_queue = partner_chains_aura_import_queue::import_queue::<
		AuraPair,
		_,
		_,
		_,
		_,
		_,
		McHashInherentDigest,
	>(ImportQueueParams {
		block_import: grandpa_block_import.clone(),
		justification_import: Some(Box::new(grandpa_block_import.clone())),
		client: client.clone(),
		create_inherent_data_providers: VerifierCIDP::new(
			inherent_config,
			client.clone(),
			data_sources.mc_hash.clone(),
			data_sources.authority_selection.clone(),
<<<<<<< HEAD
			data_sources.native_token_observation.clone(),
=======
			data_sources.cnight_observation.clone(),
			data_sources.native_token_management.clone(),
>>>>>>> 726157e8
			data_sources.governed_map.clone(),
			data_sources.federated_authority_observation.clone(),
		),
		spawner: &task_manager.spawn_essential_handle(),
		registry: config.prometheus_registry(),
		check_for_equivocation: Default::default(),
		telemetry: telemetry.as_ref().map(|x| x.handle()),
		compatibility_mode: Default::default(),
	})?;

	let partial_components = sc_service::PartialComponents {
		client: client.clone(),
		backend,
		task_manager,
		import_queue,
		keystore_container,
		select_chain,
		transaction_pool: Arc::new(transaction_pool),
		other: (
			grandpa_block_import,
			grandpa_link,
			beefy_voter_links,
			beefy_rpc_links,
			telemetry,
			data_sources,
			mc_follower_metrics,
		),
	};

	Ok(partial_components)
}

/// Builds a new service for a full client.
pub async fn new_full<Network: sc_network::NetworkBackend<Block, <Block as BlockT>::Hash>>(
	config: Configuration,
	epoch_config: MainchainEpochConfig,
	data_sources: DataSources,
	storage_monitor_params: sc_storage_monitor::StorageMonitorParams,
	storage_config: StorageInit,
) -> Result<TaskManager, ServiceError> {
	let database_source = config.database.clone();
	let new_partial_components =
		new_partial(&config, epoch_config.clone(), data_sources.clone(), storage_config)?;

	let sc_service::PartialComponents {
		client,
		backend,
		mut task_manager,
		import_queue,
		keystore_container,
		select_chain,
		transaction_pool,
		other:
			(
				block_import,
				grandpa_link,
				beefy_voter_links,
				beefy_rpc_links,
				mut telemetry,
				data_sources,
				_mc_follower_metrics_opt,
			),
	} = new_partial_components;

	let mut net_config = sc_network::config::FullNetworkConfiguration::<_, _, Network>::new(
		&config.network,
		config.prometheus_registry().cloned(),
	);
	let genesis_hash = client.chain_info().genesis_hash;

	let grandpa_protocol_name =
		sc_consensus_grandpa::protocol_standard_name(&genesis_hash, &config.chain_spec);
	let metrics = Network::register_notification_metrics(
		config.prometheus_config.as_ref().map(|cfg| &cfg.registry),
	);
	let peer_store_handle = net_config.peer_store_handle();
	let (grandpa_protocol_config, grandpa_notification_service) =
		sc_consensus_grandpa::grandpa_peers_set_config::<_, Network>(
			grandpa_protocol_name.clone(),
			metrics.clone(),
			Arc::clone(&peer_store_handle),
		);
	net_config.add_notification_protocol(grandpa_protocol_config);

	let prometheus_registry = config.prometheus_registry().cloned();
	let beefy_gossip_proto_name =
		sc_consensus_beefy::gossip_protocol_name(genesis_hash, config.chain_spec.fork_id());
	// `beefy_on_demand_justifications_handler` is given to `beefy-gadget` task to be run,
	// while `beefy_req_resp_cfg` is added to `config.network.request_response_protocols`.
	let (beefy_on_demand_justifications_handler, beefy_req_resp_cfg) =
		sc_consensus_beefy::communication::request_response::BeefyJustifsRequestHandler::new::<
			_,
			Network,
		>(&genesis_hash, config.chain_spec.fork_id(), client.clone(), prometheus_registry.clone());

	// enable beefy
	let (beefy_notification_config, beefy_notification_service) =
		sc_consensus_beefy::communication::beefy_peers_set_config::<_, Network>(
			beefy_gossip_proto_name.clone(),
			metrics.clone(),
			Arc::clone(&peer_store_handle),
		);

	net_config.add_notification_protocol(beefy_notification_config);
	net_config.add_request_response_protocol(beefy_req_resp_cfg);

	let warp_sync = Arc::new(sc_consensus_grandpa::warp_proof::NetworkProvider::new(
		backend.clone(),
		grandpa_link.shared_authority_set().clone(),
		Vec::default(),
	));

	let (network, system_rpc_tx, tx_handler_controller, sync_service) =
		sc_service::build_network(sc_service::BuildNetworkParams {
			config: &config,
			net_config,
			client: client.clone(),
			transaction_pool: transaction_pool.clone(),
			spawn_handle: task_manager.spawn_handle(),
			import_queue,
			block_announce_validator_builder: None,
			warp_sync_config: Some(WarpSyncConfig::WithProvider(warp_sync)),
			block_relay: None,
			metrics,
		})?;

	if config.offchain_worker.enabled {
		task_manager.spawn_handle().spawn(
			"offchain-workers-runner",
			"offchain-worker",
			sc_offchain::OffchainWorkers::new(sc_offchain::OffchainWorkerOptions {
				runtime_api_provider: client.clone(),
				is_validator: config.role.is_authority(),
				keystore: Some(keystore_container.keystore()),
				offchain_db: backend.offchain_storage(),
				transaction_pool: Some(OffchainTransactionPoolFactory::new(
					transaction_pool.clone(),
				)),
				network_provider: Arc::new(network.clone()),
				enable_http_requests: true,
				custom_extensions: |_| vec![],
			})?
			.run(client.clone(), task_manager.spawn_handle())
			.boxed(),
		);
	}

	let is_offchain_indexing_enabled = config.offchain_worker.indexing_enabled;
	let role = config.role;
	let force_authoring = config.force_authoring;
	// Backoff with some additional time before stall. Around 1 day plus 1 session
	let backoff_authoring_blocks: Option<BackoffAuthoringOnFinalizedHeadLagging<_>> =
		Some(BackoffAuthoringOnFinalizedHeadLagging {
			unfinalized_slack: 15_600_u32,
			..Default::default()
		});

	let name = config.network.node_name.clone();
	let enable_grandpa = !config.disable_grandpa;
	let prometheus_registry = config.prometheus_registry().cloned();
	let shared_voter_state = SharedVoterState::empty();

	let rpc_extensions_builder = {
		let client = client.clone();
		let pool = transaction_pool.clone();
		let backend = backend.clone();
		let shared_voter_state = shared_voter_state.clone();
		let shared_authority_set = grandpa_link.shared_authority_set().clone();
		let justification_stream = grandpa_link.justification_stream();
		let main_chain_follower_data_sources = data_sources.clone();
		let epoch_config = epoch_config.clone();

		move |subscription_executor: SubscriptionTaskExecutor| {
			let grandpa = GrandpaDeps {
				shared_voter_state: shared_voter_state.clone(),
				shared_authority_set: shared_authority_set.clone(),
				justification_stream: justification_stream.clone(),
				subscription_executor: subscription_executor.clone(),
				finality_provider: sc_consensus_grandpa::FinalityProofProvider::new_for_service(
					backend.clone(),
					Some(shared_authority_set.clone()),
				),
			};

			let beefy = BeefyDeps {
				beefy_finality_proof_stream: beefy_rpc_links.from_voter_justif_stream.clone(),
				beefy_best_block_stream: beefy_rpc_links.from_voter_best_beefy_stream.clone(),
				subscription_executor,
			};

			let deps = crate::rpc::FullDeps {
				client: client.clone(),
				pool: pool.clone(),
				grandpa,
				beefy,
				main_chain_follower_data_sources: main_chain_follower_data_sources.clone(),
				time_source: Arc::new(SystemTimeSource),
				main_chain_epoch_config: epoch_config.clone(),
				backend: backend.clone(),
			};
			crate::rpc::create_full(deps).map_err(Into::into)
		}
	};

	let _rpc_handlers = sc_service::spawn_tasks(sc_service::SpawnTasksParams {
		network: network.clone(),
		client: client.clone(),
		keystore: keystore_container.keystore(),
		task_manager: &mut task_manager,
		transaction_pool: transaction_pool.clone(),
		rpc_builder: Box::new(rpc_extensions_builder),
		backend: backend.clone(),
		system_rpc_tx,
		tx_handler_controller,
		sync_service: sync_service.clone(),
		config,
		telemetry: telemetry.as_mut(),
	})?;

	if role.is_authority() {
		let basic_authorship_proposer_factory = sc_basic_authorship::ProposerFactory::new(
			task_manager.spawn_handle(),
			client.clone(),
			transaction_pool.clone(),
			prometheus_registry.as_ref(),
			telemetry.as_ref().map(|x| x.handle()),
		);
		let proposer_factory: PartnerChainsProposerFactory<_, _, McHashInherentDigest> =
			PartnerChainsProposerFactory::new(basic_authorship_proposer_factory);

		let sc_slot_config = sidechain_slots::runtime_api_client::slot_config(&*client)
			.map_err(sp_blockchain::Error::from)?;
		let time_source = Arc::new(SystemTimeSource);
		let inherent_config =
			CreateInherentDataConfig::new(epoch_config, sc_slot_config.clone(), time_source);

		let aura = sc_partner_chains_consensus_aura::start_aura::<
			AuraPair,
			_,
			_,
			_,
			_,
			_,
			_,
			_,
			_,
			_,
			_,
			McHashInherentDigest,
		>(StartAuraParams {
			slot_duration: sc_slot_config.slot_duration,
			client: client.clone(),
			select_chain,
			block_import,
			proposer_factory,
			create_inherent_data_providers: ProposalCIDP::new(
				inherent_config,
				client.clone(),
				data_sources.mc_hash.clone(),
				data_sources.authority_selection.clone(),
<<<<<<< HEAD
				data_sources.native_token_observation.clone(),
=======
				data_sources.cnight_observation.clone(),
				data_sources.native_token_management.clone(),
>>>>>>> 726157e8
				data_sources.governed_map.clone(),
				data_sources.federated_authority_observation.clone(),
			),
			force_authoring,
			backoff_authoring_blocks,
			keystore: keystore_container.keystore(),
			sync_oracle: sync_service.clone(),
			justification_sync_link: sync_service.clone(),
			block_proposal_slot_portion: SlotProportion::new(2f32 / 3f32),
			max_block_proposal_slot_portion: None,
			telemetry: telemetry.as_ref().map(|x| x.handle()),
			compatibility_mode: Default::default(),
		})?;

		// the AURA authoring task is considered essential, i.e. if it
		// fails we take down the service with it.
		task_manager
			.spawn_essential_handle()
			.spawn_blocking("aura", Some("block-authoring"), aura);
	}

	if enable_grandpa {
		// if the node isn't actively participating in consensus then it doesn't
		// need a keystore, regardless of which protocol we use below.
		let keystore = if role.is_authority() { Some(keystore_container.keystore()) } else { None };

		// beefy is enabled if its notification service exists
		let justifications_protocol_name = beefy_on_demand_justifications_handler.protocol_name();
		let network_params = sc_consensus_beefy::BeefyNetworkParams {
			network: Arc::new(network.clone()),
			sync: sync_service.clone(),
			gossip_protocol_name: beefy_gossip_proto_name,
			justifications_protocol_name,
			notification_service: beefy_notification_service,
			_phantom: core::marker::PhantomData::<Block>,
		};
		let payload_provider = sp_consensus_beefy::mmr::MmrRootProvider::new(client.clone());
		let beefy_params = sc_consensus_beefy::BeefyParams {
			client: client.clone(),
			backend: backend.clone(),
			payload_provider,
			runtime: client.clone(),
			key_store: keystore.clone(),
			network_params,
			min_block_delta: 8,
			prometheus_registry: prometheus_registry.clone(),
			links: beefy_voter_links,
			on_demand_justifications_handler: beefy_on_demand_justifications_handler,
			is_authority: role.is_authority(),
		};

		let gadget =
			sc_consensus_beefy::start_beefy_gadget::<_, _, _, _, _, _, _, BeefyId>(beefy_params);

		// BEEFY is part of consensus, if it fails we'll bring the node down with it to make
		// sure it is noticed.
		task_manager
			.spawn_essential_handle()
			.spawn_blocking("beefy-gadget", None, gadget);

		// When offchain indexing is enabled, MMR gadget should also run.
		if is_offchain_indexing_enabled {
			task_manager.spawn_essential_handle().spawn_blocking(
				"mmr-gadget",
				None,
				MmrGadget::start(
					client.clone(),
					backend,
					sp_mmr_primitives::INDEXING_PREFIX.to_vec(),
				),
			);
		}

		let grandpa_config = sc_consensus_grandpa::Config {
			// FIXME #1578 make this available through chainspec
			gossip_duration: Duration::from_millis(333),
			justification_generation_period: GRANDPA_JUSTIFICATION_PERIOD,
			name: Some(name),
			observer_enabled: false,
			keystore,
			local_role: role,
			telemetry: telemetry.as_ref().map(|x| x.handle()),
			protocol_name: grandpa_protocol_name,
		};

		// start the full GRANDPA voter
		// NOTE: non-authorities could run the GRANDPA observer protocol, but at
		// this point the full voter should provide better guarantees of block
		// and vote data availability than the observer. The observer has not
		// been tested extensively yet and having most nodes in a network run it
		// could lead to finality stalls.
		let grandpa_config = sc_consensus_grandpa::GrandpaParams {
			config: grandpa_config,
			link: grandpa_link,
			network,
			sync: Arc::new(sync_service),
			notification_service: grandpa_notification_service,
			voting_rule: sc_consensus_grandpa::VotingRulesBuilder::default().build(),
			prometheus_registry,
			shared_voter_state,
			telemetry: telemetry.as_ref().map(|x| x.handle()),
			offchain_tx_pool_factory: OffchainTransactionPoolFactory::new(transaction_pool),
		};

		// the GRANDPA voter task is considered infallible, i.e.
		// if it fails we take down the service with it.
		task_manager.spawn_essential_handle().spawn_blocking(
			"grandpa-voter",
			None,
			sc_consensus_grandpa::run_grandpa_voter(grandpa_config)?,
		);
	}

	if let Some(database_path) = database_source.path() {
		sc_storage_monitor::StorageMonitorService::try_spawn(
			storage_monitor_params,
			database_path.to_path_buf(),
			&task_manager.spawn_essential_handle(),
		)
		.map_err(|e| ServiceError::Application(e.into()))?;
	}

	Ok(task_manager)
}<|MERGE_RESOLUTION|>--- conflicted
+++ resolved
@@ -364,12 +364,7 @@
 			client.clone(),
 			data_sources.mc_hash.clone(),
 			data_sources.authority_selection.clone(),
-<<<<<<< HEAD
-			data_sources.native_token_observation.clone(),
-=======
 			data_sources.cnight_observation.clone(),
-			data_sources.native_token_management.clone(),
->>>>>>> 726157e8
 			data_sources.governed_map.clone(),
 			data_sources.federated_authority_observation.clone(),
 		),
@@ -630,12 +625,7 @@
 				client.clone(),
 				data_sources.mc_hash.clone(),
 				data_sources.authority_selection.clone(),
-<<<<<<< HEAD
-				data_sources.native_token_observation.clone(),
-=======
 				data_sources.cnight_observation.clone(),
-				data_sources.native_token_management.clone(),
->>>>>>> 726157e8
 				data_sources.governed_map.clone(),
 				data_sources.federated_authority_observation.clone(),
 			),
