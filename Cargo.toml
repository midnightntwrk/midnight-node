[workspace]
resolver = "2"
members = [
    "ledger",
    "ledger/helpers",
    "metadata",
    "node",
    "pallets/midnight",
    "pallets/midnight-system",
    "pallets/version",
    "primitives/midnight",
    "primitives/ledger",
    "res",
    "runtime",
    "util/toolkit",
    "util/documented",
    "util/upgrader",
    "tests/e2e",
    "docs",
]
package = { license-file = "LICENSE" }

# Same lint list as polkadot-sdk
[workspace.lints.clippy]
all = { level = "allow", priority = 0 }
correctness = { level = "warn", priority = 1 }
complexity = { level = "warn", priority = 1 }
zero-prefixed-literal = { level = "allow", priority = 2 }            # 00_1000_000
type_complexity = { level = "allow", priority = 2 }                  # raison d'etre
needless-lifetimes = { level = "allow", priority = 2 }               # generated code
unnecessary_cast = { level = "allow", priority = 2 }                 # Types may change
identity-op = { level = "allow", priority = 2 }                      # One case where we do 0 +
useless_conversion = { level = "allow", priority = 2 }               # Types may change
unit_arg = { level = "allow", priority = 2 }                         # stylistic
option-map-unit-fn = { level = "allow", priority = 2 }               # stylistic
bind_instead_of_map = { level = "allow", priority = 2 }              # stylistic
erasing_op = { level = "allow", priority = 2 }                       # E.g. 0 * DOLLARS
eq_op = { level = "allow", priority = 2 }                            # In tests we test equality.
while_immutable_condition = { level = "allow", priority = 2 }        # false positives
needless_option_as_deref = { level = "allow", priority = 2 }         # false positives
derivable_impls = { level = "allow", priority = 2 }                  # false positives
stable_sort_primitive = { level = "allow", priority = 2 }            # prefer stable sort
extra-unused-type-parameters = { level = "allow", priority = 2 }     # stylistic
default_constructed_unit_structs = { level = "allow", priority = 2 } # stylistic

[workspace.dependencies]
# Midnight dependencies
mn-ledger = { git = "https://github.com/midnightntwrk/midnight-ledger", package = "midnight-ledger", tag = "ledger-6.1.0-alpha.4" }
ledger-storage = { git = "https://github.com/midnightntwrk/midnight-ledger", package = "midnight-storage", tag = "ledger-6.1.0-alpha.4", features = ["parity-db"] }
coin-structure = { git = "https://github.com/midnightntwrk/midnight-ledger", package = "midnight-coin-structure", tag = "ledger-6.1.0-alpha.4" }
onchain-runtime = { git = "https://github.com/midnightntwrk/midnight-ledger", package = "midnight-onchain-runtime", tag = "ledger-6.1.0-alpha.4" }
base-crypto = { git = "https://github.com/midnightntwrk/midnight-ledger", package = "midnight-base-crypto", tag = "ledger-6.1.0-alpha.4" }
transient-crypto = { git = "https://github.com/midnightntwrk/midnight-ledger", package = "midnight-transient-crypto", tag = "ledger-6.1.0-alpha.4" }
zswap = { git = "https://github.com/midnightntwrk/midnight-ledger", package = "midnight-zswap", tag = "ledger-6.1.0-alpha.4" }
zkir = { git = "https://github.com/midnightntwrk/midnight-ledger", package = "zkir", tag = "ledger-6.1.0-alpha.4" }

# Hard-fork test dependencies
mn-ledger-hf = { git = "https://github.com/midnightntwrk/midnight-ledger", package = "midnight-ledger", tag = "hard-fork-test-ledger-6.1.0-alpha.4" }
ledger-storage-hf = { git = "https://github.com/midnightntwrk/midnight-ledger", package = "midnight-storage", tag = "hard-fork-test-ledger-6.1.0-alpha.4", features = ["parity-db"] }
coin-structure-hf = { git = "https://github.com/midnightntwrk/midnight-ledger", package = "midnight-coin-structure", tag = "hard-fork-test-ledger-6.1.0-alpha.4" }
onchain-runtime-hf = { git = "https://github.com/midnightntwrk/midnight-ledger", package = "midnight-onchain-runtime", tag = "hard-fork-test-ledger-6.1.0-alpha.4" }
base-crypto-hf = { git = "https://github.com/midnightntwrk/midnight-ledger", package = "midnight-base-crypto", tag = "hard-fork-test-ledger-6.1.0-alpha.4" }
transient-crypto-hf = { git = "https://github.com/midnightntwrk/midnight-ledger", package = "midnight-transient-crypto", tag = "hard-fork-test-ledger-6.1.0-alpha.4" }
zswap-hf = { git = "https://github.com/midnightntwrk/midnight-ledger", package = "midnight-zswap", tag = "hard-fork-test-ledger-6.1.0-alpha.4" }
zkir-hf = { git = "https://github.com/midnightntwrk/midnight-ledger", package = "zkir", tag = "hard-fork-test-ledger-6.1.0-alpha.4" }

# res can't currently dep on mn-ledger without it bringing in non-std deps (which annoys the runtime).
midnight-serialize = { git = "https://github.com/midnightntwrk/midnight-ledger", tag = "ledger-6.1.0-alpha.4" }
midnight-serialize-hf = { git = "https://github.com/midnightntwrk/midnight-ledger", package = "midnight-serialize", tag = "hard-fork-test-ledger-6.1.0-alpha.4" }

# Midnight local dependencies
midnight-node-ledger = { path = "ledger", default-features = false }
midnight-node-metadata = { path = "metadata", default-features = false }
midnight-node-ledger-helpers = { path = "ledger/helpers", default-features = false, features = ["test-utils"] }
midnight-node-res = { path = "res", default-features = false }
pallet-midnight = { path = "pallets/midnight", default-features = false }
pallet-midnight-system = { path = "pallets/midnight-system", default-features = false }
pallet-midnight-rpc = { path = "pallets/midnight/rpc", default-features = false }
pallet-native-token-observation = { path = "pallets/native-token-observation", default-features = false }
pallet-version = { path = "pallets/version", default-features = false }
pallet-federated-authority = {path = "pallets/federated-authority", default-features = false }
pallet-federated-authority-observation = { path = "pallets/federated-authority-observation", default-features = false }
documented = { path = "util/documented", default-features = false }

midnight-node-runtime = { path = "runtime", default-features = false }
midnight-primitives = { path = "primitives/midnight", default-features = false }
midnight-primitives-ledger = { path = "primitives/ledger", default-features = false }
midnight-primitives-mainchain-follower = { path = "primitives/mainchain-follower", default-features = false }
midnight-primitives-native-token-observation = { path = "primitives/native-token-observation", default-features = false }
midnight-primitives-federated-authority-observation = { path = "primitives/federated-authority-observation", default-features = false }

runtime-common = { path = "runtime/common", default-features = false }

# Partnerchains dependencies
partner-chains-db-sync-data-sources = { default-features = false, git = "https://github.com/input-output-hk/partner-chains", tag = "v1.8.0", features = ["block-source", "candidate-source"] }
partner-chains-mock-data-sources = { default-features = false, git = "https://github.com/input-output-hk/partner-chains", tag = "v1.8.0" }
db-sync-sqlx = { default-features = false, git = "https://github.com/input-output-hk/partner-chains", tag = "v1.8.0" }
cardano-serialization-lib = { default-features = false, version = "^14.1.1" }
<<<<<<< HEAD
figment = { version = "0.10.19", features = ["env", "test"], default-features = false  }
substrate-prometheus-endpoint = { package = "substrate-prometheus-endpoint", git = "https://github.com/paritytech/polkadot-sdk.git", tag = "polkadot-stable2506-2" }
=======
substrate-prometheus-endpoint = { package = "substrate-prometheus-endpoint", git = "https://github.com/paritytech/polkadot-sdk.git", tag = "polkadot-stable2506" }
>>>>>>> e8ff2622

pallet-sidechain = { default-features = false, git = "https://github.com/input-output-hk/partner-chains", tag = "v1.8.0" }

pallet-sidechain-rpc = { default-features = false, git = "https://github.com/input-output-hk/partner-chains", tag = "v1.8.0" }
#sp-partner-chains-bridge = { default-features = false, git = "https://github.com/input-output-hk/partner-chains", tag = "v1.8.0" }

pallet-session-validator-management = { default-features = false, git = "https://github.com/input-output-hk/partner-chains", tag = "v1.8.0" }
pallet-session-validator-management-rpc = { default-features = false, git = "https://github.com/input-output-hk/partner-chains", tag = "v1.8.0" }
pallet-session-validator-management-benchmarking = { default-features = false, git = "https://github.com/input-output-hk/partner-chains", tag = "v1.8.0" }
#pallet-partner-chains-bridge = { default-features = false, git = "https://github.com/input-output-hk/partner-chains", tag = "v1.8.0" }
pallet-governed-map = { default-features = false, git = "https://github.com/input-output-hk/partner-chains", tag = "v1.8.0" }

sp-sidechain = { default-features = false, git = "https://github.com/input-output-hk/partner-chains", tag = "v1.8.0" }
sp-governed-map = { default-features = false, git = "https://github.com/input-output-hk/partner-chains", tag = "v1.8.0" }
sidechain-mc-hash = { default-features = false, git = "https://github.com/input-output-hk/partner-chains", tag = "v1.8.0" }
sidechain-domain = { default-features = false, git = "https://github.com/input-output-hk/partner-chains", tag = "v1.8.0" }
authority-selection-inherents = { default-features = false, git = "https://github.com/input-output-hk/partner-chains", tag = "v1.8.0" }
sidechain-slots = { default-features = false, git = "https://github.com/input-output-hk/partner-chains", tag = "v1.8.0" }
plutus = { default-features = false, git = "https://github.com/input-output-hk/partner-chains", tag = "v1.8.0" }
#pallet-block-rewards = { default-features = false, git = "https://github.com/input-output-hk/partner-chains", tag = "v1.8.0" }
#sp-block-rewards = { default-features = false, git = "https://github.com/input-output-hk/partner-chains", tag = "v1.8.0" }
sp-session-validator-management = { default-features = false, git = "https://github.com/input-output-hk/partner-chains", tag = "v1.8.0" }
sp-session-validator-management-query = { default-features = false, git = "https://github.com/input-output-hk/partner-chains", tag = "v1.8.0" }
time-source = { default-features = false, git = "https://github.com/input-output-hk/partner-chains", tag = "v1.8.0" }
sp-partner-chains-consensus-aura = { default-features = false, git = "https://github.com/input-output-hk/partner-chains", tag = "v1.8.0"  }
sc-partner-chains-consensus-aura = { default-features = false, git = "https://github.com/input-output-hk/partner-chains", tag = "v1.8.0"  }
pallet-partner-chains-session = { default-features = false, git = "https://github.com/input-output-hk/partner-chains", tag = "v1.8.0", features = ["pallet-session-compat"]  }
# Substrate dependencies
pallet-aura = { default-features = false, git = "https://github.com/paritytech/polkadot-sdk.git", tag = "polkadot-stable2506-2" }
pallet-beefy = { default-features = false, git = "https://github.com/paritytech/polkadot-sdk.git", tag = "polkadot-stable2506-2" }
pallet-beefy-mmr = { default-features = false, git = "https://github.com/paritytech/polkadot-sdk.git", tag = "polkadot-stable2506-2" }
pallet-mmr = { default-features = false, git = "https://github.com/paritytech/polkadot-sdk.git", tag = "polkadot-stable2506-2" }
mmr-rpc = { default-features = false, git = "https://github.com/paritytech/polkadot-sdk.git", tag = "polkadot-stable2506-2" }
mmr-gadget = { default-features = false, git = "https://github.com/paritytech/polkadot-sdk.git", tag = "polkadot-stable2506-2" }
sp-mmr-primitives = { default-features = false, git = "https://github.com/paritytech/polkadot-sdk.git", tag = "polkadot-stable2506-2" }

pallet-grandpa = { default-features = false, git = "https://github.com/paritytech/polkadot-sdk.git", tag = "polkadot-stable2506-2" }
pallet-preimage = { default-features = false, git = "https://github.com/paritytech/polkadot-sdk.git", tag = "polkadot-stable2506-2" }
pallet-timestamp = { default-features = false, git = "https://github.com/paritytech/polkadot-sdk.git", tag = "polkadot-stable2506-2" }
pallet-tx-pause = { default-features = false, git = "https://github.com/paritytech/polkadot-sdk.git", tag = "polkadot-stable2506-2" }
pallet-migrations = { default-features = false, git = "https://github.com/paritytech/polkadot-sdk.git", tag = "polkadot-stable2506-2" }
pallet-membership = { default-features = false, git = "https://github.com/paritytech/polkadot-sdk.git", tag = "polkadot-stable2506-2" }
pallet-collective = { default-features = false, git = "https://github.com/paritytech/polkadot-sdk.git", tag = "polkadot-stable2506-2" }
pallet-scheduler = { default-features = false, git = "https://github.com/paritytech/polkadot-sdk.git", tag = "polkadot-stable2506-2" }
pallet-session = { default-features = false, git = "https://github.com/paritytech/polkadot-sdk.git", tag = "polkadot-stable2506-2" }
sp-offchain = { default-features = false, git = "https://github.com/paritytech/polkadot-sdk.git", tag = "polkadot-stable2506-2" }
sp-session = { default-features = false, git = "https://github.com/paritytech/polkadot-sdk.git", tag = "polkadot-stable2506-2" }
sp-transaction-pool = { default-features = false, git = "https://github.com/paritytech/polkadot-sdk.git", tag = "polkadot-stable2506-2" }
sp-version = { default-features = false, git = "https://github.com/paritytech/polkadot-sdk.git", tag = "polkadot-stable2506-2" }
sp-genesis-builder = { default-features = false, git = "https://github.com/paritytech/polkadot-sdk.git", tag = "polkadot-stable2506-2" }
sp-externalities = { default-features = false, git = "https://github.com/paritytech/polkadot-sdk.git", tag = "polkadot-stable2506-2" }
partner-chains-node-commands = { default-features = false, git = "https://github.com/input-output-hk/partner-chains", tag = "v1.8.0"  }
partner-chains-cli = { default-features = false, git = "https://github.com/input-output-hk/partner-chains", tag = "v1.8.0" }

substrate-wasm-builder = { default-features = false, git = "https://github.com/paritytech/polkadot-sdk.git", tag = "polkadot-stable2506-2" }
frame-try-runtime = { default-features = false, git = "https://github.com/paritytech/polkadot-sdk.git", tag = "polkadot-stable2506-2" }
frame-system-rpc-runtime-api = { default-features = false, git = "https://github.com/paritytech/polkadot-sdk.git", tag = "polkadot-stable2506-2" }
frame-system-benchmarking = { default-features = false, git = "https://github.com/paritytech/polkadot-sdk.git", tag = "polkadot-stable2506-2" }

frame-executive = { default-features = false, git = "https://github.com/paritytech/polkadot-sdk.git", tag = "polkadot-stable2506-2" }
frame-system = { default-features = false, git = "https://github.com/paritytech/polkadot-sdk.git", tag = "polkadot-stable2506-2" }
frame-support = { default-features = false, git = "https://github.com/paritytech/polkadot-sdk.git", tag = "polkadot-stable2506-2" }
frame-benchmarking = { default-features = false, git = "https://github.com/paritytech/polkadot-sdk.git", tag = "polkadot-stable2506-2" }
frame-benchmarking-cli = { default-features = false, git = "https://github.com/paritytech/polkadot-sdk.git", tag = "polkadot-stable2506-2" }
frame-storage-access-test-runtime  = { default-features = false, git = "https://github.com/paritytech/polkadot-sdk.git", tag = "polkadot-stable2506-2" }
sc-basic-authorship = { default-features = false, git = "https://github.com/paritytech/polkadot-sdk.git", tag = "polkadot-stable2506-2" }
sp-api = { default-features = false, git = "https://github.com/paritytech/polkadot-sdk.git", tag = "polkadot-stable2506-2" }
sp-io = { default-features = false, git = "https://github.com/paritytech/polkadot-sdk.git", tag = "polkadot-stable2506-2" }
sp-block-builder = { default-features = false, git = "https://github.com/paritytech/polkadot-sdk.git", tag = "polkadot-stable2506-2" }
sp-blockchain = { default-features = false, git = "https://github.com/paritytech/polkadot-sdk.git", tag = "polkadot-stable2506-2" }
sp-consensus-aura = { default-features = false, git = "https://github.com/paritytech/polkadot-sdk.git", tag = "polkadot-stable2506-2" }
sp-consensus-beefy = { default-features = false, git = "https://github.com/paritytech/polkadot-sdk.git", tag = "polkadot-stable2506-2" }
sp-consensus-grandpa = { default-features = false, git = "https://github.com/paritytech/polkadot-sdk.git", tag = "polkadot-stable2506-2" }
sp-consensus-slots = { default-features = false, git = "https://github.com/paritytech/polkadot-sdk.git", tag = "polkadot-stable2506-2" }
sp-core = { default-features = false, git = "https://github.com/paritytech/polkadot-sdk.git", tag = "polkadot-stable2506-2" }
sp-runtime = { default-features = false, git = "https://github.com/paritytech/polkadot-sdk.git", tag = "polkadot-stable2506-2" }
sp-timestamp = { default-features = false, git = "https://github.com/paritytech/polkadot-sdk.git", tag = "polkadot-stable2506-2" }
substrate-frame-rpc-system = { default-features = false, git = "https://github.com/paritytech/polkadot-sdk.git", tag = "polkadot-stable2506-2" }
sp-tracing = { default-features = false, git = "https://github.com/paritytech/polkadot-sdk.git", tag = "polkadot-stable2506-2" }
prometheus-endpoint = { default-features = false, git = "https://github.com/paritytech/polkadot-sdk.git", tag = "polkadot-stable2506-2", package = "substrate-prometheus-endpoint" }

substrate-build-script-utils = { default-features = false, git = "https://github.com/paritytech/polkadot-sdk.git", tag = "polkadot-stable2506-2" }
sc-keystore = { default-features = false, git = "https://github.com/paritytech/polkadot-sdk.git", tag = "polkadot-stable2506-2" }

sc-transaction-pool-api = { default-features = false, git = "https://github.com/paritytech/polkadot-sdk.git", tag = "polkadot-stable2506-2" }
sc-transaction-pool = { default-features = false, git = "https://github.com/paritytech/polkadot-sdk.git", tag = "polkadot-stable2506-2" }
sc-telemetry = { default-features = false, git = "https://github.com/paritytech/polkadot-sdk.git", tag = "polkadot-stable2506-2" }
sc-service = { default-features = false, git = "https://github.com/paritytech/polkadot-sdk.git", tag = "polkadot-stable2506-2" }
sc-rpc-api = { default-features = false, git = "https://github.com/paritytech/polkadot-sdk.git", tag = "polkadot-stable2506-2" }
sc-offchain = { default-features = false, git = "https://github.com/paritytech/polkadot-sdk.git", tag = "polkadot-stable2506-2" }
sc-storage-monitor = { default-features = false, git = "https://github.com/paritytech/polkadot-sdk.git", tag = "polkadot-stable2506-2" }

sp-std = { default-features = false, git = "https://github.com/paritytech/polkadot-sdk.git", tag = "polkadot-stable2506-2" }
sp-runtime-interface = { default-features = false, git = "https://github.com/paritytech/polkadot-sdk.git", tag = "polkadot-stable2506-2" }
sc-chain-spec = { default-features = false, git = "https://github.com/paritytech/polkadot-sdk.git", tag = "polkadot-stable2506-2" }
sc-consensus = { default-features = false, git = "https://github.com/paritytech/polkadot-sdk.git", tag = "polkadot-stable2506-2" }
sc-network = { default-features = false, git = "https://github.com/paritytech/polkadot-sdk.git", tag = "polkadot-stable2506-2" }
sc-executor = { default-features = false, git = "https://github.com/paritytech/polkadot-sdk.git", tag = "polkadot-stable2506-2" }
sc-consensus-grandpa = { default-features = false, git = "https://github.com/paritytech/polkadot-sdk.git", tag = "polkadot-stable2506-2" }
sc-consensus-aura = { default-features = false, git = "https://github.com/paritytech/polkadot-sdk.git", tag = "polkadot-stable2506-2" }
sc-consensus-beefy = { default-features = false, git = "https://github.com/paritytech/polkadot-sdk.git", tag = "polkadot-stable2506-2" }
sc-consensus-slots = { default-features = false, git = "https://github.com/paritytech/polkadot-sdk.git", tag = "polkadot-stable2506-2" }
sc-client-api = { default-features = false, git = "https://github.com/paritytech/polkadot-sdk.git", tag = "polkadot-stable2506-2" }
sc-cli = { default-features = false, git = "https://github.com/paritytech/polkadot-sdk.git", tag = "polkadot-stable2506-2" }
sc-rpc = { default-features = false, git = "https://github.com/paritytech/polkadot-sdk.git", tag = "polkadot-stable2506-2" }
sc-consensus-grandpa-rpc = { default-features = false, git = "https://github.com/paritytech/polkadot-sdk.git", tag = "polkadot-stable2506-2" }
sc-consensus-beefy-rpc = { default-features = false, git = "https://github.com/paritytech/polkadot-sdk.git", tag = "polkadot-stable2506-2" }
pallet-sudo = { default-features = false, git = "https://github.com/paritytech/polkadot-sdk.git", tag = "polkadot-stable2506-2" }
sp-staking = { default-features = false, git = "https://github.com/paritytech/polkadot-sdk.git", tag = "polkadot-stable2506-2" }
sp-storage = { default-features = false, git = "https://github.com/paritytech/polkadot-sdk.git", tag = "polkadot-stable2506-2" }
sp-inherents = { default-features = false, git = "https://github.com/paritytech/polkadot-sdk.git", tag = "polkadot-stable2506-2" }
sp-keystore = { default-features = false, git = "https://github.com/paritytech/polkadot-sdk.git", tag = "polkadot-stable2506-2" }
sp-keyring = { default-features = false, git = "https://github.com/paritytech/polkadot-sdk.git", tag = "polkadot-stable2506-2" }
sp-crypto-hashing = { default-features = false, git = "https://github.com/paritytech/polkadot-sdk.git", tag = "polkadot-stable2506-2" }


parity-scale-codec = { version = "3.7.5", default-features = false }
scale-info = { version = "2.1.1", default-features = false }
scale-info-derive = { version = "2.1.1", default-features = false }

env_logger = "0.11.3"
itertools = { default-features = false, version = "0.14.0", features = [ "use_alloc" ] }

jsonrpsee = { version = "0.24.7", features = ["client-core", "server", "macros"] }

async-trait = { default-features = false, version = "0.1.87" }
futures = { default-features = false, version = "0.3.29" }
log = { default-features = false, version = "0.4.17" }
tokio = { version = "1.47.0", features = ["net", "rt-multi-thread", "macros", "time", "sync", "fs", "io-util"] }
assert_matches = "1.5.0"
hex = { default-features = false, version = "0.4.3" }
hex-literal = { default-features = false, version = "0.4.1" }
serde = { default-features = false, version = "1.0.188" }
serde_json = { default-features = false, version = '1.0.132' }
clap = { version = "4.4.18", features = ["env"] }
lazy_static = { version = "1.4.0", default-features = false }
derive-new = { version = "0.7.0", default-features = false }
subxt = "0.44.0"
subxt-signer = "0.44.0"
thiserror = { version = "1.0.60", default-features = false }
rand = { version = "^0.8.4", features = ["getrandom"] }
sha2 = "0.10.8"
toml = "0.9.0"
bip32 = "0.5.3"
derive-where = "1.5.0"
tempfile = "3.22.0"
impl-trait-for-tuples = "0.2.2"
test-log = "0.2"
sqlx = { version = "0.8.5",  default-features = false}

[profile.release]
panic = "unwind"

[profile.production]
inherits = "release"
lto = true
codegen-units = 1

# The list of dependencies below (which can be both direct and indirect dependencies) are crates
# that are suspected to be CPU-intensive, and that are unlikely to require debugging (as some of
# their debug info might be missing) or to require to be frequently recompiled. We compile these
# dependencies with `opt-level=3` even in "dev" mode in order to make "dev" mode more usable.
# The majority of these crates are cryptographic libraries.
#
# If you see an error mentioning "profile package spec ... did not match any packages", it
# probably concerns this list.
#
# This list is ordered alphabetically.
[profile.dev.package]
# Substrate deps
blake2 = { opt-level = 3 }
blake2b_simd = { opt-level = 3 }
chacha20poly1305 = { opt-level = 3 }
cranelift-codegen = { opt-level = 3 }
cranelift-wasm = { opt-level = 3 }
crc32fast = { opt-level = 3 }
crossbeam-deque = { opt-level = 3 }
crypto-mac = { opt-level = 3 }
curve25519-dalek = { opt-level = 3 }
ed25519-dalek = { opt-level = 3 }
flate2 = { opt-level = 3 }
futures-channel = { opt-level = 3 }
hash-db = { opt-level = 3 }
hashbrown = { opt-level = 3 }
hmac = { opt-level = 3 }
httparse = { opt-level = 3 }
integer-sqrt = { opt-level = 3 }
keccak = { opt-level = 3 }
libm = { opt-level = 3 }
#librocksdb-sys = { opt-level = 3 }
libsecp256k1 = { opt-level = 3 }
#libz-sys = { opt-level = 3 }
mio = { opt-level = 3 }
nalgebra = { opt-level = 3 }
num-bigint = { opt-level = 3 }
parking_lot = { opt-level = 3 }
parking_lot_core = { opt-level = 3 }
percent-encoding = { opt-level = 3 }
polkavm-linker = { opt-level = 3 }
primitive-types = { opt-level = 3 }
#reed-solomon-novelpoly = { opt-level = 3 }
ring = { opt-level = 3 }
rustls = { opt-level = 3 }
sha2 = { opt-level = 3 }
sha3 = { opt-level = 3 }
smallvec = { opt-level = 3 }
snow = { opt-level = 3 }
substrate-bip39 = { opt-level = 3 }
twox-hash = { opt-level = 3 }
uint = { opt-level = 3 }
wasmi = { opt-level = 3 }
x25519-dalek = { opt-level = 3 }
yamux = { opt-level = 3 }
zeroize = { opt-level = 3 }


[patch.crates-io]
cardano-serialization-lib = { git = "https://github.com/SupernaviX/cardano-serialization-lib", branch = "sg/patch-wasm-bindgen" }

[workspace.metadata.cargo-shear]
ignored = ["frame-storage-access-test-runtime"]<|MERGE_RESOLUTION|>--- conflicted
+++ resolved
@@ -96,12 +96,8 @@
 partner-chains-mock-data-sources = { default-features = false, git = "https://github.com/input-output-hk/partner-chains", tag = "v1.8.0" }
 db-sync-sqlx = { default-features = false, git = "https://github.com/input-output-hk/partner-chains", tag = "v1.8.0" }
 cardano-serialization-lib = { default-features = false, version = "^14.1.1" }
-<<<<<<< HEAD
 figment = { version = "0.10.19", features = ["env", "test"], default-features = false  }
 substrate-prometheus-endpoint = { package = "substrate-prometheus-endpoint", git = "https://github.com/paritytech/polkadot-sdk.git", tag = "polkadot-stable2506-2" }
-=======
-substrate-prometheus-endpoint = { package = "substrate-prometheus-endpoint", git = "https://github.com/paritytech/polkadot-sdk.git", tag = "polkadot-stable2506" }
->>>>>>> e8ff2622
 
 pallet-sidechain = { default-features = false, git = "https://github.com/input-output-hk/partner-chains", tag = "v1.8.0" }
 
