// This file is part of midnight-node.
// Copyright (C) 2025 Midnight Foundation
// SPDX-License-Identifier: Apache-2.0
// Licensed under the Apache License, Version 2.0 (the "License");
// You may not use this file except in compliance with the License.
// You may obtain a copy of the License at
// http://www.apache.org/licenses/LICENSE-2.0
// Unless required by applicable law or agreed to in writing, software
// distributed under the License is distributed on an "AS IS" BASIS,
// WITHOUT WARRANTIES OR CONDITIONS OF ANY KIND, either express or implied.
// See the License for the specific language governing permissions and
// limitations under the License.

use crate::{
	builder::{
		BuildContractAction, BuildInput, BuildIntent, BuildOutput, BuildTxs, BuildTxsExt, CallInfo,
		DefaultDB, DeserializedTransactionsWithContext, IntentInfo, IntentToFile,
		MerkleTreeContract, OfferInfo, ProofProvider, ProofType, SignatureType,
		TransactionWithContext, Wallet, WalletSeed,
	},
	serde_def::SourceTransactions,
	tx_generator::builder::{ContractCallArgs, CreateIntentInfo},
};
use async_trait::async_trait;
use std::{convert::Infallible, marker::PhantomData, sync::Arc};

const CONTRACT_INPUT: u32 = 12;

pub struct ContractCallBuilder {
	call_key: &'static str,
	funding_seed: String,
	contract_address: String,
	rng_seed: Option<[u8; 32]>,
}

impl ContractCallBuilder {
	pub fn new(args: ContractCallArgs) -> Self {
		let call_key: &'static str = Box::leak(args.call_key.into_boxed_str());

		Self {
			call_key,
			funding_seed: args.funding_seed,
			contract_address: args.contract_address,
			rng_seed: args.rng_seed,
		}
	}
}

#[async_trait]
impl IntentToFile for ContractCallBuilder {}

<<<<<<< HEAD
impl BuildTxsExt for ContractCallBuilder {
=======
impl BuildTxsExt<Box<dyn BuildIntent<DefaultDB>>> for ContractCallBuilder {
>>>>>>> bddd03a9
	fn funding_seed(&self) -> WalletSeed {
		Wallet::<DefaultDB>::wallet_seed_decode(&self.funding_seed)
	}

	fn rng_seed(&self) -> Option<[u8; 32]> {
		self.rng_seed
	}
}

<<<<<<< HEAD
impl CreateIntentInfo for ContractCallBuilder {
	fn create_intent_info(&self) -> Box<dyn BuildIntent<DefaultDB> + Send> {
=======
	fn create_intent_info(&self) -> Box<dyn BuildIntent<DefaultDB>> {
>>>>>>> bddd03a9
		println!("Create intent info for contract call");

		// - Contract Calls
		let contract_address = self.contract_address(&self.contract_address);

		let call_contract: Box<dyn BuildContractAction<DefaultDB>> = Box::new(CallInfo {
			type_: MerkleTreeContract::new(),
			address: contract_address,
			key: self.call_key,
			input: Box::new(CONTRACT_INPUT),
			_marker: PhantomData,
		});

		let actions: Vec<Box<dyn BuildContractAction<DefaultDB>>> = vec![call_contract];

		// - Intents
		let intent_info = IntentInfo {
			guaranteed_unshielded_offer: None,
			fallible_unshielded_offer: None,
			actions,
		};

		Box::new(intent_info)
	}
}

#[async_trait]
impl BuildTxs for ContractCallBuilder {
	type Error = Infallible;

	async fn build_txs_from(
		&self,
		received_tx: SourceTransactions<SignatureType, ProofType>,
		prover_arc: Arc<dyn ProofProvider<DefaultDB>>,
	) -> Result<DeserializedTransactionsWithContext<SignatureType, ProofType>, Self::Error> {
		// - LedgerContext and TransactionInfo
		let (_, mut tx_info) = self.context_and_tx_info(received_tx, prover_arc);

		// - Intents
		let intent_info = self.create_intent_info();
		tx_info.add_intent(1, intent_info);

		//   - Input
		let inputs_info: Vec<Box<dyn BuildInput<DefaultDB>>> = vec![];

		//   - Output
		let outputs_info: Vec<Box<dyn BuildOutput<DefaultDB>>> = vec![];

		let offer_info =
			OfferInfo { inputs: inputs_info, outputs: outputs_info, transients: vec![] };

		tx_info.set_guaranteed_offer(offer_info);

		tx_info.set_wallet_seeds(vec![self.funding_seed()]);
		tx_info.use_mock_proofs_for_fees(false);

		#[cfg(not(feature = "erase-proof"))]
		let tx = tx_info.prove().await.expect("Balancing TX failed");

		#[cfg(feature = "erase-proof")]
		let tx = tx_info.erase_proof().await.expect("Balancing TX failed");

		let tx_with_context = TransactionWithContext::new(tx, None);

		Ok(DeserializedTransactionsWithContext { initial_tx: tx_with_context, batches: vec![] })
	}
}<|MERGE_RESOLUTION|>--- conflicted
+++ resolved
@@ -49,11 +49,7 @@
 #[async_trait]
 impl IntentToFile for ContractCallBuilder {}
 
-<<<<<<< HEAD
 impl BuildTxsExt for ContractCallBuilder {
-=======
-impl BuildTxsExt<Box<dyn BuildIntent<DefaultDB>>> for ContractCallBuilder {
->>>>>>> bddd03a9
 	fn funding_seed(&self) -> WalletSeed {
 		Wallet::<DefaultDB>::wallet_seed_decode(&self.funding_seed)
 	}
@@ -63,12 +59,8 @@
 	}
 }
 
-<<<<<<< HEAD
 impl CreateIntentInfo for ContractCallBuilder {
-	fn create_intent_info(&self) -> Box<dyn BuildIntent<DefaultDB> + Send> {
-=======
 	fn create_intent_info(&self) -> Box<dyn BuildIntent<DefaultDB>> {
->>>>>>> bddd03a9
 		println!("Create intent info for contract call");
 
 		// - Contract Calls
