--- conflicted
+++ resolved
@@ -213,13 +213,9 @@
 		let utxo_spend_info = UtxoSpendInfo {
 			value: total_required,
 			owner: source_seed,
-<<<<<<< HEAD
-			token_type: NIGHT,
+			token_type: self.unshielded_token_type,
 			intent_hash: None,
 			output_no: None,
-=======
-			token_type: self.unshielded_token_type,
->>>>>>> fa9bd992
 		};
 
 		let funding_wallet = context.clone().wallet_from_seed(source_seed);
