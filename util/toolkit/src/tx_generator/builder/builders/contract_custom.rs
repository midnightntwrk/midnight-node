--- conflicted
+++ resolved
@@ -42,11 +42,7 @@
 	}
 }
 
-<<<<<<< HEAD
 impl BuildTxsExt for CustomContractBuilder {
-=======
-impl BuildTxsExt<HashMap<u16, Box<dyn BuildIntent<DefaultDB>>>> for CustomContractBuilder {
->>>>>>> bddd03a9
 	fn funding_seed(&self) -> WalletSeed {
 		Wallet::<DefaultDB>::wallet_seed_decode(&self.funding_seed)
 	}
@@ -56,15 +52,9 @@
 	}
 }
 
-<<<<<<< HEAD
 impl CustomContractBuilder {
 	fn build_intent(&self) -> Result<IntentCustom<DefaultDB>, CustomContractBuilderError> {
 		println!("Create intent info for contract custom");
-=======
-	fn create_intent_info(&self) -> HashMap<u16, Box<dyn BuildIntent<DefaultDB>>> {
-		println!("Create intent info for contract custom");
-		let mut intents: HashMap<u16, Box<dyn BuildIntent<DefaultDB>>> = HashMap::new();
->>>>>>> bddd03a9
 		// This is to satisfy the `&'static` need to update the context's resolver
 		// Data lives for the remainder of the program's life.
 		let boxed_resolver =
@@ -121,7 +111,6 @@
 		let inputs_info: Vec<Box<dyn BuildInput<DefaultDB>>> = vec![];
 
 		//   - Output
-<<<<<<< HEAD
 		let mut outputs_info: Vec<Box<dyn BuildOutput<DefaultDB> + Send>> = Vec::new();
 		if let Some(zswap_state) = zswap_state {
 			for encoded_output in zswap_state.outputs.into_iter() {
@@ -130,9 +119,6 @@
 				outputs_info.push(Box::new(EncodedOutputInfo { encoded_output, segment: 0 }));
 			}
 		}
-=======
-		let outputs_info: Vec<Box<dyn BuildOutput<DefaultDB>>> = vec![];
->>>>>>> bddd03a9
 
 		let offer_info =
 			OfferInfo { inputs: inputs_info, outputs: outputs_info, transients: vec![] };
