--- conflicted
+++ resolved
@@ -94,23 +94,6 @@
     SAVE ARTIFACT --if-exists secrets/seeds-aws.json AS LOCAL secrets/$NETWORK-seeds-aws.json
     SAVE ARTIFACT --if-exists secrets/keys-aws.json AS LOCAL secrets/$NETWORK-keys-aws.json
 
-<<<<<<< HEAD
-=======
-subxt-base:
-    FROM rust:1.90-trixie
-    # Install Docker for Trixie-based targets that need it
-    RUN apt-get update && \
-        apt-get upgrade && \
-        apt-get install -y ca-certificates curl && \
-        install -m 0755 -d /etc/apt/keyrings && \
-        curl -fsSL https://download.docker.com/linux/debian/gpg -o /etc/apt/keyrings/docker.asc && \
-        chmod a+r /etc/apt/keyrings/docker.asc && \
-        echo "deb [arch=$(dpkg --print-architecture) signed-by=/etc/apt/keyrings/docker.asc] https://download.docker.com/linux/debian trixie stable" | \
-        tee /etc/apt/sources.list.d/docker.list > /dev/null && \
-        apt-get update && \
-        apt-get install -y docker-ce docker-ce-cli containerd.io
-
->>>>>>> 5c1293bf
 subxt:
     FROM rust:1.90-trixie
     RUN rustup component add rustfmt
