VERSION 0.8

# ================ Local Targets START ================
# If you add a new one here, prefix it with "local-"
# Add the target name to the doc string so it shows up
# in `$ earthly doc`

# local-build-node-release Build the node binary
local-build-node-release:
    LOCALLY
    RUN cargo build --release --package midnight-node

# ================ Local Targets END ================

# ================ ================ ================ ================
# ================ SEED GENERATION UTILS ================
# ================ ================ ================ ================

# A common target to generate genesis seeds.
generate-seeds:
    ARG NETWORK
    ARG OUTPUT_FILE
    # renovate: datasource=docker packageName=python
    ARG PYTHON_VERSION=3.12
    FROM python:$PYTHON_VERSION
    RUN mkdir -p secrets
    COPY scripts/generate-genesis-seeds.py .
    # If a previous version of the file exists, bring it in.
    COPY --if-exists secrets/${OUTPUT_FILE} secrets/${OUTPUT_FILE}
    RUN python3 generate-genesis-seeds.py -c 4 -o secrets/${OUTPUT_FILE}
    SAVE ARTIFACT secrets/${OUTPUT_FILE} AS LOCAL secrets/${OUTPUT_FILE}



# generate-qanet-keys generates node keys and seeds and outputs a mock file + aws secret files
generate-qanet-keys:
    BUILD +generate-keys \
        --DEV=true \
        --NETWORK=qanet \
        --NUM_REGISTRATIONS=4 \
        --NUM_PERMISSIONED=12 \
        --D_REGISTERED=25 \
        --D_PERMISSIONED=275 \
        --NUM_BOOT_NODES=3 \
        --NUM_VALIDATOR_NODES=12

generate-preview-keys:
    BUILD +generate-keys \
        --DEV=true \
        --NETWORK=preview \
        --NUM_REGISTRATIONS=4 \
        --NUM_PERMISSIONED=12 \
        --D_REGISTERED=25 \
        --D_PERMISSIONED=275 \
        --NUM_BOOT_NODES=3 \
        --NUM_VALIDATOR_NODES=12

generate-preview-genesis-seeds:
    BUILD +generate-seeds --NETWORK=preview --OUTPUT_FILE=preview-genesis-seeds.json

generate-keys:
    # D_PERMISSIONED + D_REGISTERED should be at least as large as slotsPerEpoch
    ARG DEV=false
    ARG NETWORK
    ARG NUM_REGISTRATIONS # Used for mock ariadne
    ARG NUM_PERMISSIONED
    ARG D_REGISTERED
    ARG D_PERMISSIONED
    ARG NUM_BOOT_NODES
    ARG NUM_VALIDATOR_NODES
    FROM earthly/dind:alpine-3.20-docker-26.1.5-r0
    RUN apk add --no-cache python3
    COPY scripts/generate-keys.py .
    COPY --if-exists secrets/$NETWORK-seeds-aws.json secrets/seeds-aws.json
    COPY --if-exists secrets/$NETWORK-keys-aws.json secrets/keys-aws.json
    COPY --if-exists res/$NETWORK/partner-chains-cli-chain-config.json partner-chains-cli-chain-config.json

    ENV SUBKEY_IMAGE=parity/subkey:3.0.0
    WITH DOCKER
        RUN docker pull $SUBKEY_IMAGE && \
            python3 generate-keys.py \
                -r $NUM_REGISTRATIONS \
                -p $NUM_PERMISSIONED \
                -dr $D_REGISTERED \
                -dp $D_PERMISSIONED \
                -b $NUM_BOOT_NODES \
                -v $NUM_VALIDATOR_NODES \
                $(if [ "$DEV" = "true" ]; then echo "--dev"; fi)
    END

    SAVE ARTIFACT artifacts/initial-authorities.json AS LOCAL res/$NETWORK/initial-authorities.json
    SAVE ARTIFACT artifacts/partner-chains-cli-chain-config.json AS LOCAL res/$NETWORK/partner-chains-cli-chain-config.json
    SAVE ARTIFACT artifacts/mock.json AS LOCAL res/mock-bridge-data/$NETWORK-mock.json
    SAVE ARTIFACT --if-exists secrets/seeds-aws.json AS LOCAL secrets/$NETWORK-seeds-aws.json
    SAVE ARTIFACT --if-exists secrets/keys-aws.json AS LOCAL secrets/$NETWORK-keys-aws.json

subxt:
    FROM rust:1.90-bookworm
    RUN rustup component add rustfmt
    # Install cargo binstall:
    # RUN curl -L --proto '=https' --tlsv1.2 -sSf https://raw.githubusercontent.com/cargo-bins/cargo-binstall/main/install-from-binstall-release.sh | bash
    RUN cargo install cargo-binstall --version 1.6.9
    COPY Cargo.toml deps.toml
    LET SUBXT_VERSION = "$(cat deps.toml | grep -m 1 subxt | sed 's/subxt *= *"\([^\"]*\)".*/\1/')"
    RUN cargo binstall -y subxt-cli@${SUBXT_VERSION}
    RUN cp /usr/local/cargo/bin/subxt /usr/local/bin/subxt
    ENTRYPOINT ["subxt"]
    SAVE IMAGE localhost/subxt

# Grabs metadata.scale file from the latest node
get-metadata:
    ARG METADATA_IMAGE_SOURCE="--load"
    ARG METADATA_IMAGE_NAME="localhost/node:latest"
    ARG METADATA_TARGET="${METADATA_IMAGE_NAME}=+load-image"
    FROM +subxt
    WITH DOCKER --load localhost/node:latest=+node-image
      RUN docker run --env CFG_PRESET=dev -p 9944:9944 localhost/node:latest & \
          sleep 5 && \
          subxt metadata -f bytes > /metadata.scale && \
          docker kill $(docker ps -q --filter ancestor=localhost/node:latest)
    END
    SAVE ARTIFACT /metadata.scale

# rebuild-metadata gets the metadata file and adds it to the metadata crate
rebuild-metadata:
    FROM +subxt
    COPY node/Cargo.toml /node/
    RUN cat /node/Cargo.toml | grep -m 1 version | sed 's/version *= *"\([^\"]*\)".*/\1/' > node_version
    LET NODE_VERSION = "$(cat node_version)"
    COPY +get-metadata/metadata.scale /metadata.scale
    SAVE ARTIFACT /metadata.scale AS LOCAL metadata/static/midnight_metadata.scale
    SAVE ARTIFACT /metadata.scale AS LOCAL metadata/static/midnight_metadata_${NODE_VERSION}.scale

# rebuild-sqlx rebuilds the subxt offline data for compile-time query checking
rebuild-sqlx:
    ARG USEROS
    FROM +prep
    CACHE --sharing shared --id cargo-git /usr/local/cargo/git
    CACHE --sharing shared --id cargo-reg /usr/local/cargo/registry
    CACHE /target
    RUN cargo install sqlx-cli --no-default-features --features rustls,postgres
    COPY local-environment/localenv_postgres.password .
    RUN \
        DATABASE_URL=postgres://postgres:$(cat localenv_postgres.password)@$([ "$USEROS" = "linux" ] && echo "172.17.0.1" || echo "host.docker.internal"):5432/cexplorer \
        cargo sqlx prepare --workspace
    SAVE ARTIFACT .sqlx AS LOCAL .sqlx

# rebuild-redemption-skeleton rebuilds the redemption skeleton contract using aiken
rebuild-redemption-skeleton:
    # aiken doesn't support arm yet.
    FROM --platform=linux/amd64 node:22-bookworm
    # renovate: datasource=npm packageName=aiken-lang/aiken
    ENV aiken_version=1.1.19
    RUN npm install -g @aiken-lang/aiken@${aiken_version}
    COPY tests/redemption-skeleton .
    RUN aiken build --trace-level verbose
    SAVE ARTIFACT plutus.json AS LOCAL tests/src/plutus.json

rebuild-genesis-state:
    ARG NETWORK
    ARG GENERATE_TEST_TXS=true
    ARG RNG_SEED=0000000000000000000000000000000000000000000000000000000000000037
    ARG TOOLKIT_IMAGE=+toolkit-image
    FROM ${TOOLKIT_IMAGE}
    USER root
    ENV RUST_BACKTRACE=1
    COPY --if-exists res/genesis/genesis_funding_wallets_${NETWORK}.txt funding_wallets.txt
    COPY --if-exists secrets/${NETWORK}-genesis-seeds.json /secrets/genesis-seeds.json

    RUN if [ "${NETWORK}" = "undeployed" ]; then \
            mkdir -p /secrets/; \
            echo '{ \
                "wallet-seed-0": "0000000000000000000000000000000000000000000000000000000000000001", \
                "wallet-seed-1": "0000000000000000000000000000000000000000000000000000000000000002", \
                "wallet-seed-2": "0000000000000000000000000000000000000000000000000000000000000003", \
                "wallet-seed-3": "0000000000000000000000000000000000000000000000000000000000000004" \
            }' > /secrets/genesis-seeds.json; \
        fi

    RUN mkdir -p /res/genesis
    IF [ -f /secrets/genesis-seeds.json ]
        RUN /midnight-node-toolkit generate-genesis \
            --network ${NETWORK} \
            --seeds-file /secrets/genesis-seeds.json
        RUN cp out/genesis_*.mn /res/genesis/
    ELSE
        RUN echo "No genesis seeds file found for ${NETWORK}, using existing genesis state"
        COPY res/genesis/genesis_state_${NETWORK}.mn res/genesis/genesis_block_${NETWORK}.mn /res/genesis
    END

    RUN mkdir -p /res/test-contract
    RUN mkdir -p out /res/test-contract \
        && if [ "$GENERATE_TEST_TXS" = "true" ]; then \
            /midnight-node-toolkit generate-txs \
                --src-file out/genesis_block_${NETWORK}.mn \
                --dest-file out/contract_tx_1_deploy_${NETWORK}.mn \
                --to-bytes \
                contract-simple deploy \
                --rng-seed "$RNG_SEED" \
            && /midnight-node-toolkit contract-address \
                --src-file out/contract_tx_1_deploy_${NETWORK}.mn \
                | tr -d '\n' > out/contract_address_${NETWORK}.mn \
            && /midnight-node-toolkit generate-txs \
                --src-file out/genesis_block_${NETWORK}.mn \
                --src-file out/contract_tx_1_deploy_${NETWORK}.mn \
                --dest-file out/contract_tx_2_store_${NETWORK}.mn \
                --to-bytes \
                contract-simple call \
                --call-key store \
                --rng-seed "$RNG_SEED" \
                --contract-address $(cat out/contract_address_${NETWORK}.mn) \
            && /midnight-node-toolkit generate-txs \
                --src-file out/genesis_block_${NETWORK}.mn \
                --src-file out/contract_tx_1_deploy_${NETWORK}.mn \
                --src-file out/contract_tx_2_store_${NETWORK}.mn \
                --dest-file out/contract_tx_3_check_${NETWORK}.mn \
                --to-bytes \
                contract-simple call \
                --call-key check \
                --rng-seed "$RNG_SEED" \
                --contract-address $(cat out/contract_address_${NETWORK}.mn) \
            && /midnight-node-toolkit generate-txs \
                --src-file out/genesis_block_${NETWORK}.mn \
                --src-file out/contract_tx_1_deploy_${NETWORK}.mn \
                --src-file out/contract_tx_2_store_${NETWORK}.mn \
                --src-file out/contract_tx_3_check_${NETWORK}.mn \
                --dest-file out/contract_tx_4_change_authority_${NETWORK}.mn \
                --to-bytes \
                contract-simple maintenance \
                --rng-seed "$RNG_SEED" \
                --contract-address $(cat out/contract_address_${NETWORK}.mn) \
            && cp out/contract*.mn /res/test-contract \
        ; fi

    # Disabling zswap test data regeneration for now.
    # We need smart contracts to produce the test tokens it needs.
    RUN mkdir -p /res/test-zswap
    RUN mkdir -p out /res/test-zswap \
        && if [ "$GENERATE_TEST_TXS" = "true" ]; then \
            /midnight-node-toolkit generate-txs \
                --src-file out/genesis_block_${NETWORK}.mn \
                --dest-file out/zswap_undeployed.mn \
                --to-bytes batches \
                -n 1 \
                -b 1 \
                --rng-seed "$RNG_SEED" \
            && cp out/zswap_*.mn /res/test-zswap \
        ; fi

    RUN mkdir -p /res/test-tx-deserialize
    RUN mkdir -p out /res/test-tx-deserialize \
        && if [ "$GENERATE_TEST_TXS" = "true" ]; then \
            /midnight-node-toolkit show-address \
                --network $NETWORK \
                --seed "0000000000000000000000000000000000000000000000000000000000000002" \
                --unshielded \
                > out/dest_addr.mn \
            && /midnight-node-toolkit generate-txs \
                --src-file out/genesis_block_${NETWORK}.mn \
                --dest-file out/serialized_tx_with_context.mn \
                --to-bytes \
                single-tx \
                --unshielded-amount 500 \
                --rng-seed "$RNG_SEED" \
                --source-seed "0000000000000000000000000000000000000000000000000000000000000001" \
                --destination-address $(cat out/dest_addr.mn) \
            && /midnight-node-toolkit get-tx-from-context \
                --network $NETWORK \
                --src-file out/serialized_tx_with_context.mn \
                --dest-file out/serialized_tx_no_context.mn \
                --from-bytes \
            && cp out/serialized_* /res/test-tx-deserialize \
        ; fi

    RUN mkdir -p /res/test-data/contract/counter \
        && if [ "$GENERATE_TEST_TXS" = "true" ]; then \
            /midnight-node-toolkit generate-intent deploy \
                --coin-public $( \
                    /midnight-node-toolkit \
                    show-address \
                    --network $NETWORK \
                    --seed 0000000000000000000000000000000000000000000000000000000000000001 \
                    --coin-public \
                ) \
                -c /toolkit-js/test/contract/contract.config.ts \
                --output-intent /res/test-data/contract/counter/deploy.bin \
                --output-private-state /res/test-data/contract/counter/initial_state.json \
                --output-zswap-state /res/test-data/contract/counter/initial_zswap_state.json \
                0 \
            && /midnight-node-toolkit send-intent \
                --src-file /res/genesis/genesis_block_${NETWORK}.mn \
                --intent-file /res/test-data/contract/counter/deploy.bin \
                --compiled-contract-dir /toolkit-js/test/contract/managed/counter \
                --rng-seed "$RNG_SEED" \
                --to-bytes \
                --dest-file /res/test-data/contract/counter/deploy_tx.mn \
            && /midnight-node-toolkit contract-address \
                --src-file /res/test-data/contract/counter/deploy_tx.mn \
                | tr -d '\n' > /res/test-data/contract/counter/contract_address.mn \
            && /midnight-node-toolkit contract-state \
                --src-file /res/genesis/genesis_block_${NETWORK}.mn \
                --src-file /res/test-data/contract/counter/deploy_tx.mn \
                --contract-address $(cat /res/test-data/contract/counter/contract_address.mn) \
                --dest-file /res/test-data/contract/counter/contract_state.mn \
        ; fi
    IF [ "$GENERATE_TEST_TXS" = "true" ]
        COPY +toolkit-js-prep/toolkit-js/test/contract/managed/counter/keys /res/test-data/contract/counter/keys
    END

    SAVE ARTIFACT /res/genesis/* AS LOCAL res/genesis/
    SAVE ARTIFACT --if-exists /res/test-contract/* AS LOCAL res/test-contract/
    SAVE ARTIFACT --if-exists /res/test-zswap/* AS LOCAL res/test-zswap/
    SAVE ARTIFACT --if-exists /res/test-tx-deserialize/* AS LOCAL res/test-tx-deserialize/
    SAVE ARTIFACT --if-exists /res/genesis/genesis_block_undeployed.mn AS LOCAL util/toolkit/test-data/genesis/
    SAVE ARTIFACT --if-exists /res/genesis/genesis_state_undeployed.mn AS LOCAL util/toolkit/test-data/genesis/
    SAVE ARTIFACT --if-exists /res/test-data/contract/counter/* AS LOCAL util/toolkit/test-data/contract/counter/

# rebuild-genesis-state-undeployed rebuilds the genesis ledger state for undeployed network - this MUST be followed by updating the chainspecs for CI to pass!
rebuild-genesis-state-undeployed:
    BUILD +rebuild-genesis-state \
        --NETWORK=undeployed

# rebuild-genesis-state-devnet rebuilds the genesis ledger state for devnet network - this MUST be followed by updating the chainspecs for CI to pass!
rebuild-genesis-state-node-dev-01:
    BUILD +rebuild-genesis-state \
        --NETWORK=node-dev-01 \
        --GENERATE_TEST_TXS=false

# rebuild-genesis-state-qanet rebuilds the genesis ledger state for devnet network - this MUST be followed by updating the chainspecs for CI to pass!
rebuild-genesis-state-qanet:
    BUILD +rebuild-genesis-state \
        --NETWORK=qanet \
        --GENERATE_TEST_TXS=false

# rebuild-genesis-state-testnet-02 rebuilds the genesis ledger state for testnet network - this MUST be followed by updating the chainspecs for CI to pass!
rebuild-genesis-state-preview:
    BUILD +rebuild-genesis-state \
        --NETWORK=preview \
        --GENERATE_TEST_TXS=false

# rebuild-all-genesis-states rebuilds the genesis ledger state for all networks - this MUST be followed by updating the chainspecs for CI to pass!
rebuild-all-genesis-states:
    BUILD +rebuild-genesis-state-undeployed
    BUILD +rebuild-genesis-state-node-dev-01
    BUILD +rebuild-genesis-state-qanet
    BUILD +rebuild-genesis-state-preview

# rebuild-chainspec for a given NETWORK
rebuild-chainspec:
    ARG NETWORK
    ARG NODE_IMAGE=+node-image
    FROM ${NODE_IMAGE}
    USER root

    RUN CFG_PRESET=$NETWORK /midnight-node build-spec --disable-default-bootnode > res/$NETWORK/chain-spec.json

    # create abridge chain-spec that is diff tools and github friendly:
    RUN cat res/$NETWORK/chain-spec.json | \
      jq '.genesis.runtimeGenesis.code = "<snipped>" | .properties.genesis_extrinsics = "<snipped>" | .properties.genesis_state = "<snipped>"' > res/$NETWORK/chain-spec-abridged.json

    RUN /midnight-node build-spec --chain=res/$NETWORK/chain-spec.json --raw --disable-default-bootnode > res/$NETWORK/chain-spec-raw.json

    SAVE ARTIFACT /res/$NETWORK/*.json AS LOCAL res/$NETWORK/

# rebuild-all-chainspecs Rebuild all chainspecs. No secrets required.
rebuild-all-chainspecs:
    BUILD +rebuild-chainspec --NETWORK=node-dev-01
    BUILD +rebuild-chainspec --NETWORK=qanet
    BUILD +rebuild-chainspec --NETWORK=preview

# rebuild-genesis Rebuild the initial ledger state genesis and chainspecs. Secrets required to rebuild prod/preprod geneses.
rebuild-genesis:
    LOCALLY
    WAIT
        BUILD +rebuild-all-genesis-states
    END
    BUILD +rebuild-all-chainspecs
    RUN echo "Rebuilt genesis and chainspecs"

# ci runs a quick approximation of the ci targets
ci:
    BUILD +scan
    BUILD +audit
    BUILD +test

# Precompiled midnight contracts for use in testing and for the toolkit.
contract-precompile-image:
    # The results of this image is platform independent so we don't need to build for all platforms.
    BUILD +contract-precompile-image-single-platform

contract-precompile-image-single-platform:
    LET IMAGE_TAG="v0.24.0"
    FROM ghcr.io/midnight-ntwrk/compactc:$IMAGE_TAG
    COPY ledger/test-data/simple-merkle-tree.compact simple-merkle-tree.compact
    RUN /bin/ls /nix/store && /nix/store/vbnn0vkzms8yiw88lad5k1axzngssd4f-compactc/bin/compactc simple-merkle-tree.compact simple-merkle-tree
    # Keys should not have 0 size (but will have if we ran out of memory):
    RUN [ -s /simple-merkle-tree/keys/check.prover ]
    RUN [ -s /simple-merkle-tree/keys/check.verifier ]
    RUN [ -s /simple-merkle-tree/keys/store.prover ]
    RUN [ -s /simple-merkle-tree/keys/store.verifier ]

    ENV PATH=$PATH:/bin
    ENTRYPOINT [ "/bin/sh" ]

    ENV GHCR_REGISTRY=ghcr.io/midnight-ntwrk
    ENV IMAGE_TAG=$IMAGE_TAG
    LABEL org.opencontainers.image.source=https://github.com/midnight-ntwrk/artifacts
    LABEL org.opencontainers.image.title=node-test-contract-precompiles
    LABEL org.opencontainers.image.description="Midnight Test Contract Precompiles"
    SAVE IMAGE --push $GHCR_REGISTRY/midnight-test-contract-precompiles:$IMAGE_TAG

use-contract-precompile-image:
#    FROM +contract-precompile-image
    FROM ghcr.io/midnight-ntwrk/midnight-test-contract-precompiles:v0.22.0
    SAVE ARTIFACT /simple-merkle-tree AS LOCAL target/contracts/simple-merkle-tree

# a common setup of the build environment (not designed to be called directly)
node-ci-image:
    BUILD --platform=linux/arm64 +node-ci-image-single-platform
    BUILD --platform=linux/amd64 +node-ci-image-single-platform

node-ci-image-single-platform:
    ARG NATIVEARCH
    FROM rust:1.90-bookworm

    # Install build dependencies
    RUN apt-get update -qq && \
        apt-get install -y --no-install-recommends -qq \
        build-essential \
        clang \
        libssl-dev \
        libpq-dev \
        libsqlite3-dev \
        openssl \
        protobuf-compiler \
        pkg-config \
        grcov \
        openssh-client \
        gcc-aarch64-linux-gnu \
        libc6-dev-arm64-cross \
        gcc-x86-64-linux-gnu \
        crossbuild-essential-amd64 \
        libc6-amd64-cross

    RUN rustup target add wasm32v1-none aarch64-unknown-linux-gnu x86_64-unknown-linux-gnu
    RUN rustup component add rust-src rustfmt clippy llvm-tools-preview

    RUN git config --global url."https://github.com/".insteadOf "git@github.com:" \
      && mkdir .cargo \
      && touch .cargo/config.toml \
      && echo "[net]" >> .cargo/config.toml \
      && echo "git-fetch-with-cli = true" >> .cargo/config.toml

    # Install cargo binstall:
    # RUN curl -L --proto '=https' --tlsv1.2 -sSf https://raw.githubusercontent.com/cargo-bins/cargo-binstall/main/install-from-binstall-release.sh | bash
    RUN cargo install cargo-binstall --version 1.6.9
    RUN cargo binstall --no-confirm cargo-nextest cargo-llvm-cov cargo-audit cargo-deny cargo-chef

    # subwasm can be used to diff between runtimes
    # renovate: datasource=github-releases packageName=chevdor/subwasm
    ARG SUBWASM_VERSION=0.21.3
    RUN cargo install --locked --git https://github.com/chevdor/subwasm --tag v$SUBWASM_VERSION

    ENV CARGO_PROFILE_RELEASE_BUILD_OVERRIDE_DEBUG=true
    ENV CARGO_TERM_COLOR=always

    # SAVE IMAGE under the rust version used.
    # We rebuild the image weekly to apply security patches.
    ENV IMAGE_TAG="1.90"
    LABEL org.opencontainers.image.source=https://github.com/midnight-ntwrk/artifacts
    LABEL org.opencontainers.image.title=node-ci
    LABEL org.opencontainers.image.description="Midnight Node CI Image"
    SAVE IMAGE --push \
        ghcr.io/midnight-ntwrk/midnight-node-ci:$IMAGE_TAG-$NATIVEARCH

# a common setup of the build environment (not designed to be called directly)
prep-no-copy:
    ARG NATIVEARCH
    # FROM --platform=$NATIVEPLATFORM +node-ci-image-single-platform
    FROM ghcr.io/midnight-ntwrk/midnight-node-ci:1.90-$NATIVEARCH

    # Used to add repository for nodejs
    RUN apt-get update -qq \
        && apt-get upgrade -y -qq \
        && apt-get install -y -qq ca-certificates gnupg \
        && rm -rf /var/lib/apt/lists/*

    RUN cargo --version

prep:
    FROM +prep-no-copy
    COPY --keep-ts --dir \
        Cargo.lock Cargo.toml .cargo .config .sqlx deny.toml docs \
        ledger LICENSE node pallets primitives README.md res runtime \
<<<<<<< HEAD
    	metadata rustfmt.toml util relay .
=======
        metadata rustfmt.toml util tests .
>>>>>>> a1a63824

    RUN rustup show
    # This doesn't seem to prevent the downloading at a later point, but
    # for now this is ok as there's only one compile task dependent on this.
    # RUN cargo fetch --locked \
    #   --target aarch64-unknown-linux-gnu \
    #   --target x86_64-unknown-linux-gnu \
    #   --target wasm32v1-none
    SAVE IMAGE --cache-hint

# prepares the toolkit-js, in time for testing
toolkit-js-prep:
    ARG NATIVEARCH
    FROM node:22-bookworm

    COPY util/toolkit-js toolkit-js
    ENV COMPACTC_VERSION=$(cat toolkit-js/COMPACTC_VERSION)

    WORKDIR /toolkit-js
    RUN --secret GITHUB_TOKEN npm ci
    RUN npm run build
    RUN --secret GITHUB_TOKEN npm run compact

    SAVE ARTIFACT /toolkit-js

# toolkit-js-prep-local saves toolkit-js build artifacts
toolkit-js-prep-local:
    # We use `--platform=linux/amd64` here because compactc doesn't release for linux/arm64
    FROM --platform=linux/amd64 +toolkit-js-prep
    SAVE ARTIFACT /toolkit-js/node_modules AS LOCAL ./util/toolkit-js/node_modules
    SAVE ARTIFACT /toolkit-js/dist AS LOCAL ./util/toolkit-js/dist
    SAVE ARTIFACT /toolkit-js/test/contract/managed/counter AS LOCAL ./util/toolkit-js/test/contract/managed/counter
    SAVE ARTIFACT /toolkit-js/mint/out AS LOCAL ./util/toolkit-js/mint/out

# check-deps checks for unused dependencies
check-deps:
    FROM +prep
    RUN curl -L --proto '=https' --tlsv1.2 -sSf https://raw.githubusercontent.com/cargo-bins/cargo-binstall/main/install-from-binstall-release.sh | bash
    RUN cargo binstall --no-confirm cargo-shear

    # shear
    RUN cargo shear

# check-rust runs cargo fmt and clippy.
planner:
    FROM +prep
    CACHE --sharing shared --id cargo-git /usr/local/cargo/git
    CACHE --sharing shared --id cargo-reg /usr/local/cargo/registry
    CACHE /target
    RUN cargo chef prepare --recipe-path recipe.json
    SAVE ARTIFACT recipe.json /recipe.json

check-rust-prepare:
    # NOTE: This just uses recipe.json - no src files!
    FROM +prep-no-copy
    COPY +planner/recipe.json /recipe.json
    CACHE --sharing shared --id cargo-git /usr/local/cargo/git
    CACHE --sharing shared --id cargo-reg /usr/local/cargo/registry

    # Build dependencies - this is the caching Docker layer!
    RUN SKIP_WASM_BUILD=1 cargo chef cook --clippy --workspace --all-targets  --features runtime-benchmarks --recipe-path /recipe.json

check-rust:
    FROM +check-rust-prepare
    CACHE --sharing shared --id cargo-git /usr/local/cargo/git
    CACHE --sharing shared --id cargo-reg /usr/local/cargo/registry
    COPY --keep-ts --dir \
        Cargo.lock Cargo.toml .config .sqlx deny.toml docs \
        ledger LICENSE node pallets primitives README.md res runtime \
<<<<<<< HEAD
    	metadata rustfmt.toml util relay .
=======
    	metadata rustfmt.toml util tests .
>>>>>>> a1a63824

    RUN cargo fmt --all -- --check

    # --offline used to hard fail if caching broken.
    # ensure runtime benchmark feature enable to check they compile.
    RUN SKIP_WASM_BUILD=1 cargo clippy --workspace --all-targets --features runtime-benchmarks --offline -- -D warnings

# check-nodejs lints any nodejs projects
check-nodejs:
    FROM node:22-bookworm
    RUN corepack enable
    COPY --dir tests/package.json tests/polkadot-api.json tests/.yarnrc.yml tests/yarn.lock tests/.papi/ ./tests
    COPY metadata/static/midnight_metadata.scale metadata/static/midnight_metadata.scale
    WORKDIR /tests
    RUN yarn install --immutable
    COPY tests/ ./
    RUN yarn lint

# check-metadata confirms that metadata in the repo matches a given node image
check-metadata:
    ARG NODE_IMAGE
    FROM +subxt
    WITH DOCKER --pull $NODE_IMAGE
      RUN docker run --env CFG_PRESET=dev -p 9944:9944 ${NODE_IMAGE} & \
          sleep 5 && \
          subxt metadata -f bytes > /image_metadata.scale && \
          docker kill $(docker ps -q --filter ancestor=${NODE_IMAGE})
    END
    COPY metadata/static/midnight_metadata.scale repo_metadata.scale
    RUN diff image_metadata.scale repo_metadata.scale

# check lints/format checks for entire repo
check:
    BUILD +check-rust
    BUILD +check-nodejs

# test runs the tests in parallel with code coverage.
test:
    ARG NATIVEARCH
    ARG GITHUB_TOKEN
    FROM +prep
    CACHE --sharing shared --id cargo-git /usr/local/cargo/git
    CACHE --sharing shared --id cargo-reg /usr/local/cargo/registry
    CACHE /target

    # Add NodeSource repository with GPG verification
    RUN mkdir -p /usr/share/keyrings && \
        curl -fsSL https://deb.nodesource.com/gpgkey/nodesource-repo.gpg.key | gpg --dearmor --yes -o /usr/share/keyrings/nodesource.gpg && \
        echo "deb [arch=$NATIVEARCH signed-by=/usr/share/keyrings/nodesource.gpg] https://deb.nodesource.com/node_22.x nodistro main" | tee /etc/apt/sources.list.d/nodesource.list > /dev/null

    # Install Node.js
    RUN apt-get update && \
        apt-get install -y nodejs && \
        rm -rf /var/lib/apt/lists/*

    # Test
    RUN mkdir /test-artifacts
    # Compile the tests to go as fast as possible on this machine:
    ENV RUSTFLAGS="-C target-cpu=native"
    COPY .envrc ./bin/.envrc
    COPY static/contracts/simple-merkle-tree /test-static/simple-merkle-tree
    ENV MIDNIGHT_LEDGER_TEST_STATIC_DIR=/test-static

    # extract the toolkit-js
    # We use `--platform=linux/amd64` here because compactc doesn't release for linux/arm64
    COPY --platform=linux/amd64 +toolkit-js-prep/toolkit-js util/toolkit-js

    RUN MIDNIGHT_LEDGER_EXPERIMENTAL=1 cargo llvm-cov nextest --profile ci --release --workspace --locked
    RUN cargo llvm-cov report --html --release --output-dir /test-artifacts-$NATIVEARCH/html
    RUN cargo llvm-cov report --lcov --release --fail-under-regions 14 --ignore-filename-regex res/src/subxt_metadata.rs --output-path /test-artifacts-$NATIVEARCH/tests.lcov

    # AS /target is a temp cache, copy the results to /test-artifacts, otherwise earthly won't find them later
    SAVE ARTIFACT ./test-artifacts-$NATIVEARCH AS LOCAL ./test-artifacts

build-prepare:
    # NOTE: This just uses recipe.json - no src files!
    FROM +prep-no-copy
    COPY +planner/recipe.json /recipe.json
    # CACHE --sharing shared --id cargo-git /usr/local/cargo/git
    # CACHE --sharing shared --id cargo-reg /usr/local/cargo/registry

    ARG EARTHLY_GIT_SHORT_HASH
    ENV SUBSTRATE_CLI_GIT_COMMIT_HASH=$EARTHLY_GIT_SHORT_HASH
    ENV CARGO_PROFILE_RELEASE_BUILD_OVERRIDE_DEBUG=true
    ENV CC=clang
    ENV CXX=clang++

    # Build dependencies - this is the caching Docker layer!
    RUN SKIP_WASM_BUILD=1 cargo chef cook --release --workspace --all-targets --recipe-path /recipe.json


# build creates production ready binaries
build:
    ARG NATIVEARCH

    FROM +build-prepare
    WAIT
        BUILD +build-normal
        BUILD +build-fork
        BUILD +build-undo
    END

    RUN mkdir -p /artifacts-$NATIVEARCH
    COPY +build-normal/artifacts-$NATIVEARCH /artifacts-$NATIVEARCH
    COPY +build-fork/artifacts-$NATIVEARCH /artifacts-$NATIVEARCH
    COPY +build-undo/artifacts-$NATIVEARCH /artifacts-$NATIVEARCH

    # Already saved as local
    SAVE ARTIFACT /artifacts-$NATIVEARCH

build-normal:
    FROM +build-prepare
    # CACHE --sharing shared --id cargo-git /usr/local/cargo/git
    # CACHE --sharing shared --id cargo-reg /usr/local/cargo/registry
    # CACHE /target
    COPY --keep-ts --dir Cargo.lock Cargo.toml docs .sqlx \
<<<<<<< HEAD
    ledger node pallets primitives metadata res runtime util relay .
=======
    ledger node pallets primitives metadata res runtime util tests .
>>>>>>> a1a63824

    ARG NATIVEARCH

    # Should we need to cross compile again, these need to be set:
    # ENV CC_aarch64_unknown_linux_gnu=aarch64-linux-gnu-gcc
    # ENV CXX_aarch64_unknown_linux_gnu=aarch64-linux-gnu-g++
    # ENV CARGO_TARGET_AARCH64_UNKNOWN_LINUX_GNU_LINKER=aarch64-linux-gnu-gcc
    # ENV CC_x86_64_unknown_linux_gnu=x86_64-linux-gnu-gcc
    # ENV CARGO_TARGET_X86_64_UNKNOWN_LINUX_GNU_LINKER=x86_64-linux-gnu-gcc
    # ENV AR_X86_64_UNKNOWN_LINUX_GNU=ar
    # ENV CXX_X86_64_UNKNOWN_LINUX_GNU=x86_64-unknown-linux-gnu-g++=g++

    # Default build (no hardfork)
    RUN \
        cargo build --workspace --locked --release

    RUN mkdir -p /artifacts-$NATIVEARCH/midnight-node-runtime/ \
        && mv /target/release/midnight-node /artifacts-$NATIVEARCH \
        && mv /target/release/midnight-node-toolkit /artifacts-$NATIVEARCH \
        && mv /target/release/upgrader /artifacts-$NATIVEARCH \
        && cp /target/release/wbuild/midnight-node-runtime/*.wasm /artifacts-$NATIVEARCH/midnight-node-runtime/

    SAVE ARTIFACT /artifacts-$NATIVEARCH AS LOCAL artifacts

build-fork:
    FROM +build-prepare
    # CACHE --sharing shared --id cargo-git /usr/local/cargo/git
    # CACHE --sharing shared --id cargo-reg /usr/local/cargo/registry
    # CACHE /target
    COPY --keep-ts --dir Cargo.lock Cargo.toml docs .sqlx \
<<<<<<< HEAD
    ledger node pallets primitives res metadata runtime util relay .
=======
    ledger node pallets primitives res metadata runtime util tests .
>>>>>>> a1a63824

    ARG NATIVEARCH

    RUN mkdir -p /artifacts-$NATIVEARCH/test && mkdir -p /artifacts-$NATIVEARCH/rollback

    # Hardfork build
    # NOTE: We're NOT doing -p midnight-node-runtime - building the workspace is faster as it caches better.
    RUN HARDFORK_TEST=1 cargo build --workspace  --locked --release
    RUN mv /target/release/wbuild/midnight-node-runtime/*.wasm \
        /artifacts-$NATIVEARCH/test

    SAVE ARTIFACT /artifacts-$NATIVEARCH AS LOCAL artifacts

build-undo:
    FROM +build-normal
    ARG NATIVEARCH

    RUN mkdir -p /artifacts-$NATIVEARCH/test && mkdir -p /artifacts-$NATIVEARCH/rollback
    RUN rm -Rf /target/release/build/midnight-node-runtime-*
    # Rollback build
    RUN HARDFORK_TEST_ROLLBACK=1 cargo build --workspace --locked --release
    RUN mv /target/release/wbuild/midnight-node-runtime/midnight_node_runtime.compact.compressed.wasm \
        /artifacts-$NATIVEARCH/rollback/midnight_node_runtime_rollback.compact.compressed.wasm

    SAVE ARTIFACT /artifacts-$NATIVEARCH AS LOCAL artifacts

build-benchmarks:
    FROM +build-prepare
    COPY --keep-ts --dir Cargo.lock Cargo.toml docs .sqlx \
    ledger node pallets primitives metadata res runtime util tests .

    ARG NATIVEARCH

    # Build with runtime-benchmarks feature
    RUN \
        cargo build --workspace --locked --release --features runtime-benchmarks

    RUN mkdir -p /artifacts-$NATIVEARCH \
        && mv /target/release/midnight-node /artifacts-$NATIVEARCH/midnight-node-benchmarks

    SAVE ARTIFACT /artifacts-$NATIVEARCH AS LOCAL artifacts-benchmarks

subwasm:
    ARG NATIVEARCH
    FROM +build-normal
    # Saves testnet runtime as runtime_000.wasm
    RUN subwasm get wss://rpc.testnet.midnight.network/ \
        && subwasm diff ./runtime_000.wasm /artifacts-$NATIVEARCH/rollback/midnight_node_runtime_rollback.compact.compressed.wasm

# node-image creates the Midnight Substrate Node's image
node-image:
    ARG NATIVEARCH
    ARG EARTHLY_GIT_SHORT_HASH
    FROM DOCKERFILE -f ./images/node/Dockerfile .
    USER root

    RUN mkdir -p /artifacts-$NATIVEARCH
    RUN mkdir -p node

    COPY +build-normal/artifacts-$NATIVEARCH/midnight-node /
    COPY +build-normal/artifacts-$NATIVEARCH/midnight-node-runtime/*.wasm /artifacts-$NATIVEARCH/

    # TODO if git source version is picked up by substrate then we can just split by space and take second.
    RUN ./midnight-node --version | awk '{print $2}' | awk -F- '{print $1}' | head -1 > /version

    ENV GHCR_REGISTRY=ghcr.io/midnight-ntwrk
    ENV IMAGE_TAG="$(cat /version)-$EARTHLY_GIT_SHORT_HASH-$NATIVEARCH"
    ENV IMAGE_TAG_DEV="$(cat /version)-dev-$EARTHLY_GIT_SHORT_HASH-$NATIVEARCH"
    ENV NODE_DEV_01_TAG="$(cat /version)-$EARTHLY_GIT_SHORT_HASH-node-dev-01"

    RUN echo image tag=midnight-node:$IMAGE_TAG | tee /artifacts-$NATIVEARCH/node_image_tag
    RUN chown -R appuser:appuser /midnight-node /node ./bin ./res
    SAVE IMAGE --push \
        $GHCR_REGISTRY/midnight-node:latest-$NATIVEARCH \
        $GHCR_REGISTRY/midnight-node:$IMAGE_TAG \
        $GHCR_REGISTRY/midnight-node:$IMAGE_TAG_DEV \
        $GHCR_REGISTRY/midnight-node:$NODE_DEV_01_TAG

    # Re-export build artifacts which contain wasm
    COPY +build-normal/artifacts-$NATIVEARCH /artifacts-$NATIVEARCH
    SAVE ARTIFACT /artifacts-$NATIVEARCH/* AS LOCAL artifacts-$NATIVEARCH/

# node-benchmarks-image creates the Midnight Substrate Node's image with runtime-benchmarks feature
node-benchmarks-image:
    ARG NATIVEARCH
    ARG EARTHLY_GIT_SHORT_HASH
    FROM DOCKERFILE -f ./images/node/Dockerfile .
    USER root

    RUN mkdir -p /artifacts-$NATIVEARCH

    COPY +build-benchmarks/artifacts-$NATIVEARCH/midnight-node-benchmarks /midnight-node

    # TODO if git source version is picked up by substrate then we can just split by space and take second.
    RUN ./midnight-node --version | awk '{print $2}' | awk -F- '{print $1}' | head -1 > /version

    ENV GHCR_REGISTRY=ghcr.io/midnight-ntwrk
    ENV IMAGE_TAG="$(cat /version)-$EARTHLY_GIT_SHORT_HASH-$NATIVEARCH"
    ENV NODE_DEV_01_TAG="$(cat /version)-$EARTHLY_GIT_SHORT_HASH-node-dev-01"

    RUN echo image tag=midnight-node-benchmarks:$IMAGE_TAG | tee /artifacts-$NATIVEARCH/node_benchmarks_image_tag
    LABEL org.opencontainers.image.source=https://github.com/midnight-ntwrk/artifacts
    LABEL org.opencontainers.image.title=midnight-node-benchmarks
    LABEL org.opencontainers.image.description="Midnight Node with Runtime Benchmarks"
    SAVE IMAGE --push \
        $GHCR_REGISTRY/midnight-node-benchmarks:latest-$NATIVEARCH \
        $GHCR_REGISTRY/midnight-node-benchmarks:$IMAGE_TAG \
        $GHCR_REGISTRY/midnight-node-benchmarks:$NODE_DEV_01_TAG

    SAVE ARTIFACT /artifacts-$NATIVEARCH/* AS LOCAL artifacts-benchmarks-$NATIVEARCH/

# toolkit-image creates an image to run the midnight toolkit
toolkit-image:
    ARG NATIVEARCH
    ARG EARTHLY_GIT_SHORT_HASH
    # Warning, seeing the same bug as recorded here: https://github.com/earthly/earthly/issues/932
    FROM DOCKERFILE --build-arg ARCH="$NATIVEARCH" -f ./images/toolkit/Dockerfile .
    USER root

    RUN echo "deb [arch=$NATIVEARCH signed-by=/usr/share/keyrings/nodesource.gpg] https://deb.nodesource.com/node_22.x nodistro main" | tee /etc/apt/sources.list.d/nodesource.list > /dev/null

    # Install Node.js
    RUN apt-get update && \
        apt-get install -y nodejs && \
        rm -rf /var/lib/apt/lists/*

    # Add toolkit-js
    # We use `--platform=linux/amd64` here because compactc doesn't release for linux/arm64
    COPY --platform=linux/amd64 +toolkit-js-prep/toolkit-js /toolkit-js

    COPY +build-normal/artifacts-$NATIVEARCH/midnight-node-toolkit /
    RUN mkdir -p /.cache/midnight/zk-params /.cache/sync

    LET NODE_VERSION="$(cat node_version)"
    ENV GHCR_REGISTRY=ghcr.io/midnight-ntwrk
    ENV IMAGE_TAG="${NODE_VERSION}-${EARTHLY_GIT_SHORT_HASH}-${NATIVEARCH}"
    ENV NODE_DEV_01_TAG="${NODE_VERSION}-${EARTHLY_GIT_SHORT_HASH}-node-dev-01"
    LABEL org.opencontainers.image.source=https://github.com/midnight-ntwrk/artifacts
    RUN chown -R appuser:appuser /midnight-node-toolkit /toolkit-js ./bin /.cache /test-static
    SAVE IMAGE --push \
        $GHCR_REGISTRY/midnight-node-toolkit:latest-$NATIVEARCH \
        $GHCR_REGISTRY/midnight-node-toolkit:$IMAGE_TAG \
        $GHCR_REGISTRY/midnight-node-toolkit:$NODE_DEV_01_TAG

# hardfork-test-upgrader-image creates the hardfork test upgrader tool image
hardfork-test-upgrader-image:
    ARG NATIVEARCH
    ARG EARTHLY_GIT_SHORT_HASH
    FROM DOCKERFILE -f ./images/hardfork-test-upgrader/Dockerfile .
    USER root

    COPY +build/artifacts-$NATIVEARCH/upgrader /
    COPY +build/artifacts-$NATIVEARCH/test/* /
    COPY +build/artifacts-$NATIVEARCH/rollback/* /

    LET NODE_VERSION = "$(cat node_version)"

    ENV GHCR_REGISTRY=ghcr.io/midnight-ntwrk
    ENV IMAGE_NAME=midnight-hardfork-test-upgrader
    ENV IMAGE_TAG="$NODE_VERSION-$EARTHLY_GIT_SHORT_HASH-$NATIVETARCH"

    RUN mkdir -p /artifacts-$NATIVEARCH
    RUN echo image tag=$IMAGE_NAME:$IMAGE_TAG | tee /artifacts-$NATIVEARCH/hardfork_test_upgrader_image_tag
    LABEL org.opencontainers.image.source=https://github.com/midnight-ntwrk/artifacts
    SAVE IMAGE --push \
        $GHCR_REGISTRY/$IMAGE_NAME:latest-$NATIVEARCH \
        $GHCR_REGISTRY/$IMAGE_NAME:$IMAGE_TAG

    SAVE ARTIFACT /artifacts-$NATIVEARCH/* AS LOCAL artifacts-$NATIVEARCH/

# audit-rust checks for rust security vulnerabilities
audit-rust:
    FROM +prep
    # Update cargo-deny to latest version for SARIF support
    RUN cargo binstall --no-confirm cargo-deny
    # See deny.toml for which advisories are getting ignored
    RUN --no-cache cargo deny -f sarif check > cargo-deny.sarif || true
    SAVE ARTIFACT cargo-deny.sarif AS LOCAL ./cargo-deny.sarif

audit-npm:
    ARG DIRECTORY
    FROM node:22-bookworm
    COPY ${DIRECTORY} ${DIRECTORY}
    WORKDIR ${DIRECTORY}
    RUN corepack enable
    RUN --no-cache npm audit --severity high

audit-yarn:
    ARG DIRECTORY
    FROM node:22-bookworm
    COPY metadata/static metadata/static
    COPY ${DIRECTORY} ${DIRECTORY}
    WORKDIR ${DIRECTORY}
    RUN corepack enable
    RUN yarn install --immutable
    RUN --no-cache yarn npm audit --severity high

audit-local-environment:
    BUILD +audit-npm --DIRECTORY=local-environment/

audit-toolkit-js:
    BUILD +audit-npm --DIRECTORY=util/toolkit-js/

audit-tests:
    BUILD +audit-yarn --DIRECTORY=tests/

audit-ui:
    BUILD +audit-yarn --DIRECTORY=ui/

audit-ui-tests:
    BUILD +audit-yarn --DIRECTORY=ui/tests/

# audit-nodejs checks for javascript security vulerabilities
audit-nodejs:
    BUILD +audit-local-environment
    BUILD +audit-toolkit-js
    BUILD +audit-tests
    BUILD +audit-ui
    BUILD +audit-ui-tests

# audit checks for security vulnerabilities
audit:
    BUILD +audit-rust
    BUILD +audit-nodejs

# partnerchains-dev contains tools for working with partner chains contracts on Cardano
partnerchains-dev:
    LET PARTNER_CHAINS_VERSION=1.5.0
    LET CARDANO_VERSION=10.1.4

    ARG EARTHLY_GIT_SHORT_HASH

    FROM ubuntu:24.04
    # Get node version for the image tag
    COPY node/Cargo.toml /node/
    RUN cat /node/Cargo.toml | grep -m 1 version | sed 's/version *= *"\([^\"]*\)".*/\1/' > node_version
    RUN rm -rf /node
    LET NODE_VERSION = "$(cat node_version)"
    LET IMAGE_TAG_SEMVER=$NODE_VERSION-$EARTHLY_GIT_SHORT_HASH
    # Install necessary packages
    RUN apt-get update -qq && apt-get install -y \
        curl \
        unzip \
        nodejs \
        bash \
        jq \
        socat \
        && rm -rf /var/lib/apt/lists/*

    # Download cardano node (for cardano-cli)
    RUN curl -L https://github.com/IntersectMBO/cardano-node/releases/download/${CARDANO_VERSION}/cardano-node-${CARDANO_VERSION}-linux.tar.gz -o cardano-node.tar.gz && \
        mkdir cardano-node && \
        tar -xzf cardano-node.tar.gz -C cardano-node --strip-components=1 && \
        mv cardano-node/bin/cardano-cli . && \
        rm -rf cardano-node cardano-node.tar.gz

    # Download partner chains node
    RUN curl -L https://github.com/input-output-hk/partner-chains/releases/download/v${PARTNER_CHAINS_VERSION}/partner-chains-node-v${PARTNER_CHAINS_VERSION}-x86_64-linux  -o partner-chains-node && \
        chmod +x partner-chains-node

    COPY +node-image/midnight-node /midnight-node
    COPY scripts/partnerchains-dev/* /

    ENV CARDANO_NODE_SOCKET_PATH=/node.socket
    ENV CARDANO_NODE_NETWORK_ID=2
    ENV AS_INIT=1
    ENV NODE_HOST=host.docker.internal

    ENTRYPOINT ["/bin/bash", "--init-file", "serve.sh"]
    LABEL org.opencontainers.image.source=https://github.com/midnight-ntwrk/artifacts
    LET IMAGE_TAG=${PARTNER_CHAINS_VERSION}-${CARDANO_VERSION}
    SAVE IMAGE --push ghcr.io/midnight-ntwrk/partnerchains-dev:$IMAGE_TAG_SEMVER ghcr.io/midnight-ntwrk/partnerchains-dev:$IMAGE_TAG ghcr.io/midnight-ntwrk/partnerchains-dev:latest

# run-node-mocked Run a local node against a mock ariadne bridge.
run-node-mocked:
    FROM +node-image
    ENV SIDECHAIN_BLOCK_BENEFICIARY="04bcf7ad3be7a5c790460be82a713af570f22e0f801f6659ab8e84a52be6969e"
    RUN CFG_PRESET=dev /entrypoint.sh

# testnet-sync-e2e tries to sync the node with the first 7000 blocks of testnet
testnet-sync-e2e:
    LOCALLY
    ENV SYNC_UNTIL=7000
    # Explicitly load +node-image here to let earthly know that it's a dependency
    WITH DOCKER --load localhost/midnight-node:latest=+node-image
        RUN NODE_IMAGE=localhost/midnight-node:latest ./sync-with-testnet.sh
    END

# local-env-e2e executes any tests that depend on a running local-env
local-env-e2e:
    ARG USEROS
    FROM node:22-bookworm
    COPY metadata/static metadata/static
    COPY tests/ tests/
    WORKDIR tests
    RUN corepack enable
    RUN yarn install --immutable
    RUN yarn run build
    WORKDIR /
    COPY local-environment/ local-environment/
    COPY scripts/cnight-generates-dust scripts/cnight-generates-dust
    WORKDIR tests
    RUN --no-cache HOST_ADDR=$([ "$USEROS" = "linux" ] && echo "172.17.0.1" || echo "host.docker.internal") \
        yarn run start

local-env-rust-e2e:
    FROM +prep
    COPY --keep-ts --dir Cargo.lock Cargo.toml docs .sqlx \
    ledger node pallets primitives metadata res runtime util tests local-environment scripts .
    RUN sed -i \
        -e 's|node_url = "ws://127.0.0.1:9933"|node_url = "ws://172.17.0.1:9933"|' \
        -e 's|ogmios_url = "ws://127.0.0.1:1337"|ogmios_url = "ws://172.17.0.1:1337"|' \
        tests/e2e/src/cfg/local/config.toml
    WORKDIR tests/e2e
    RUN cargo test --test e2e_tests -- --test-threads=1 --nocapture

# compares chain parameters with testnet-02
chain-params-check:
    FROM alpine
    RUN apk add --no-cache curl jq

    COPY res/testnet-02/testnet-02.json ./

    RUN --no-cache \
        RPC_PAYLOAD='{ "jsonrpc": "2.0", "id": 1, "method": "sidechain_getParams", "params": [] }' && \
        RESPONSE=$(curl -X POST https://rpc.testnet-02.midnight.network:443 \
            -H "Content-Type: application/json" \
            -d "$RPC_PAYLOAD" | jq -r '.result') && \
        RES_FILE="$(cat testnet-02.json | jq -r '.genesis.runtimeGenesis.config.sidechain.params')" && \
        if [ "$RESPONSE" != "$RES_FILE" ]; then \
            echo "Chain params differ from testnet-02" && \
            echo "testnet-02: $RESPONSE" && \
            echo "current PR: $RES_FILE" && \
            exit 1; \
        fi

# compares addresses with testnet-02
addresses-check:
    FROM node:iron-alpine3.21
    RUN apk add --no-cache nodejs yarn
    COPY res/testnet-02/addresses.json /addresses.json
    COPY --dir scripts /
    WORKDIR /scripts/js
    RUN yarn install
    RUN ./src/checkTestnetAddresses.mjs

# start-local-env-latest starts up the local environment with the latest node image
start-local-env-latest:
    LOCALLY
    WITH DOCKER --load localhost/midnight-node:latest=+node-image
        # Ugly nested earthly call, but earthly complains if we use BUILD here
        RUN earthly +start-local-env --NODE_IMAGE=localhost/midnight-node:latest
    END

start-local-env:
    LOCALLY
    ARG NODE_IMAGE
    ARG TARGETPLATFORM
    ARG USERARCH
    WORKDIR local-environment
    RUN npm ci
    RUN ARCHITECTURE=$USERARCH MIDNIGHT_NODE_IMAGE=$NODE_IMAGE npm run stop:local-env
    RUN ARCHITECTURE=$USERARCH MIDNIGHT_NODE_IMAGE=$NODE_IMAGE npm run run:local-env

start-local-env-with-indexer:
    LOCALLY
    ARG NODE_IMAGE
    ARG TARGETPLATFORM
    ARG USERARCH
    ARG INDEXER_API_IMAGE
    ARG CHAIN_INDEXER_IMAGE
    ARG WALLET_INDEXER_IMAGE
    WORKDIR local-environment
    RUN npm ci
    RUN ARCHITECTURE=$USERARCH MIDNIGHT_NODE_IMAGE=$NODE_IMAGE INDEXER_CHAIN_IMAGE=$CHAIN_INDEXER_IMAGE INDEXER_WALLET_IMAGE=$WALLET_INDEXER_IMAGE INDEXER_API_IMAGE=$INDEXER_API_IMAGE npm run stop:local-env -- -p withindexer
    RUN ARCHITECTURE=$USERARCH MIDNIGHT_NODE_IMAGE=$NODE_IMAGE INDEXER_CHAIN_IMAGE=$CHAIN_INDEXER_IMAGE INDEXER_WALLET_IMAGE=$WALLET_INDEXER_IMAGE INDEXER_API_IMAGE=$INDEXER_API_IMAGE npm run run:local-env-with-indexer -- -p withindexer

start-local-env-with-indexer-ci:
    LOCALLY
    ARG NODE_IMAGE
    ARG TARGETPLATFORM
    ARG USERARCH
    ARG INDEXER_API_IMAGE
    ARG CHAIN_INDEXER_IMAGE
    ARG WALLET_INDEXER_IMAGE
    WORKDIR local-environment
    RUN npm ci
    RUN ARCHITECTURE=$USERARCH MIDNIGHT_NODE_IMAGE=$NODE_IMAGE INDEXER_CHAIN_IMAGE=$CHAIN_INDEXER_IMAGE INDEXER_WALLET_IMAGE=$WALLET_INDEXER_IMAGE INDEXER_API_IMAGE=$INDEXER_API_IMAGE npm run run:local-env-with-indexer -- -p withindexer


stop-local-env:
    LOCALLY
    ARG USERARCH
    WORKDIR local-environment
    RUN npm ci
    RUN ARCHITECTURE=$USERARCH MIDNIGHT_NODE_IMAGE=any/any npm run stop:local-env

# node-e2e-test runs the node E2E tests using Earthly's container management
#
# Usage:
#   earthly +node-e2e-test
#
# This target:
# 1. Runs the Playwright E2E tests against the local environment
# 2. Saves all test artifacts to test-artifacts/e2e/node/
#
# Outputs:
#   - test-artifacts/e2e/node/ - All test results, logs, and reports
node-e2e-test:
    ARG NATIVEARCH

    LOCALLY

    RUN echo "🧪 Running Node E2E tests with Earthly:"

    # Setup test environment
    WORKDIR ui/tests

    # Install dependencies
    RUN yarn config set -H enableImmutableInstalls false
    RUN yarn install

    # Create test artifacts directory first
    RUN mkdir -p test-artifacts/e2e/node

    # Run the tests from the test artifacts directory to generate CTRF report there
    RUN echo "🎯 Running Playwright + Testcontainers tests..." \
      && NODE_PORT_WS=9933 DEBUG='testcontainers*' yarn test:node 2>&1 | tee reports/test-output.log || TEST_FAILED=true

    # Save test results
    RUN cp -r ./reports test-artifacts/e2e/node/ || true
    RUN cp -r ./logs test-artifacts/e2e/node/ || true
    # Check test results
    RUN if [ "${TEST_FAILED:-false}" = true ]; then \
        echo "❌ Tests failed"; \
        exit 1; \
    else \
        echo "✅ Node E2E tests complete."; \
    fi

#images Build all the images
images:
    FROM scratch
    BUILD +node-image
    BUILD +hardfork-test-upgrader-image
    BUILD +toolkit-image<|MERGE_RESOLUTION|>--- conflicted
+++ resolved
@@ -492,11 +492,7 @@
     COPY --keep-ts --dir \
         Cargo.lock Cargo.toml .cargo .config .sqlx deny.toml docs \
         ledger LICENSE node pallets primitives README.md res runtime \
-<<<<<<< HEAD
-    	metadata rustfmt.toml util relay .
-=======
-        metadata rustfmt.toml util tests .
->>>>>>> a1a63824
+        metadata rustfmt.toml util tests relay .
 
     RUN rustup show
     # This doesn't seem to prevent the downloading at a later point, but
@@ -566,11 +562,7 @@
     COPY --keep-ts --dir \
         Cargo.lock Cargo.toml .config .sqlx deny.toml docs \
         ledger LICENSE node pallets primitives README.md res runtime \
-<<<<<<< HEAD
-    	metadata rustfmt.toml util relay .
-=======
-    	metadata rustfmt.toml util tests .
->>>>>>> a1a63824
+    	metadata rustfmt.toml util tests relay .
 
     RUN cargo fmt --all -- --check
 
@@ -687,11 +679,7 @@
     # CACHE --sharing shared --id cargo-reg /usr/local/cargo/registry
     # CACHE /target
     COPY --keep-ts --dir Cargo.lock Cargo.toml docs .sqlx \
-<<<<<<< HEAD
-    ledger node pallets primitives metadata res runtime util relay .
-=======
-    ledger node pallets primitives metadata res runtime util tests .
->>>>>>> a1a63824
+    ledger node pallets primitives metadata res runtime util tests relay .
 
     ARG NATIVEARCH
 
@@ -722,11 +710,7 @@
     # CACHE --sharing shared --id cargo-reg /usr/local/cargo/registry
     # CACHE /target
     COPY --keep-ts --dir Cargo.lock Cargo.toml docs .sqlx \
-<<<<<<< HEAD
-    ledger node pallets primitives res metadata runtime util relay .
-=======
-    ledger node pallets primitives res metadata runtime util tests .
->>>>>>> a1a63824
+    ledger node pallets primitives res metadata runtime util tests relay .
 
     ARG NATIVEARCH
 
